import type { ReactNode } from 'react';

export enum ToolType {
  SELECT = 'SELECT',
  PEN = 'PEN',
  ERASER = 'ERASER',
  TEXT = 'TEXT',
}

export enum CanvasItemType {
  // Parts
  RECTANGLE = 'RECTANGLE',
  L_BRACKET = 'L_BRACKET',
  U_CHANNEL = 'U_CHANNEL',
  CIRCLE = 'CIRCLE',
  FLANGE = 'FLANGE',
  LINE = 'LINE',
  POLYLINE = 'POLYLINE',
  ARC = 'ARC',
  SECTOR = 'SECTOR',
  TORUS = 'TORUS',
  EQUILATERAL_TRIANGLE = 'EQUILATERAL_TRIANGLE',
  ISOSCELES_RIGHT_TRIANGLE = 'ISOSCELES_RIGHT_TRIANGLE',
  CIRCLE_WITH_HOLES = 'CIRCLE_WITH_HOLES',
  RECTANGLE_WITH_HOLES = 'RECTANGLE_WITH_HOLES',
  // Whiteboard items
  DRAWING = 'DRAWING',
  TEXT = 'TEXT',
  IMAGE = 'IMAGE',
}

export enum PrintingMethod {
  SCAN = 'scan',
  ENGRAVE = 'engrave',
}

export interface Layer {
  id: string;
  name: string;
  isVisible: boolean;
  printingMethod: PrintingMethod;
<<<<<<< HEAD
  // 新增属性
  lineDensity?: number; // 仅扫描图层
  halftone?: boolean;   // 仅扫描图层
  power?: number;       // 仅雕刻图层
=======
  lineDensity?: number;
  halftone?: boolean;
  reverseMovementOffset?: number;
  power?: number;
>>>>>>> d37ea228
}

export interface PartParameters {
  [key: string]: number;
}

export type PartType =
  | CanvasItemType.RECTANGLE
  | CanvasItemType.L_BRACKET
  | CanvasItemType.U_CHANNEL
  | CanvasItemType.CIRCLE
  | CanvasItemType.FLANGE
  | CanvasItemType.LINE
  | CanvasItemType.POLYLINE
  | CanvasItemType.ARC
  | CanvasItemType.SECTOR
  | CanvasItemType.TORUS
  | CanvasItemType.EQUILATERAL_TRIANGLE
  | CanvasItemType.ISOSCELES_RIGHT_TRIANGLE
  | CanvasItemType.CIRCLE_WITH_HOLES
  | CanvasItemType.RECTANGLE_WITH_HOLES;

export interface Part {
  id: string;
  type: PartType;
  x: number;
  y: number;
  parameters: PartParameters;
  rotation: number;
  layerId: string;
}

export interface Drawing {
  id:string;
  type: CanvasItemType.DRAWING;
  x: number;
  y: number;
  points: { x: number; y: number }[]; // Relative to x, y
  color: string;
  strokeWidth: number;
  layerId: string;
  fillColor?: string; // 新增，支持SVG填充
}

export interface TextObject {
  id: string;
  type: CanvasItemType.TEXT;
  x: number;
  y: number;
  text: string;
  fontSize: number;
  color: string;
  rotation: number;
  layerId: string;
}

export interface ImageObject {
  id: string;
  type: CanvasItemType.IMAGE;
  x: number;
  y: number;
  width: number;
  height: number;
  href: string; // data URL
  rotation: number;
  layerId: string;
}

export interface GroupObject {
  id: string;
  type: 'GROUP';
  x: number;
  y: number;
  width: number; // 新增
  height: number; // 新增
  rotation: number; // 新增
  children: CanvasItem[];
  layerId: string;
}

export type CanvasItem = Part | Drawing | TextObject | ImageObject | GroupObject;

export type CanvasItemData = 
  | Omit<Part, 'id' | 'layerId'>
  | Omit<Drawing, 'id' | 'layerId'>
  | Omit<TextObject, 'id' | 'layerId'>
  | Omit<ImageObject, 'id' | 'layerId'>
  | Omit<GroupObject, 'id' | 'layerId' | 'children'> & { children: CanvasItemData[] };

export interface PartDefinition {
  type: PartType;
  name: string;
  icon: ReactNode;
  defaultParameters: PartParameters;
}<|MERGE_RESOLUTION|>--- conflicted
+++ resolved
@@ -39,17 +39,10 @@
   name: string;
   isVisible: boolean;
   printingMethod: PrintingMethod;
-<<<<<<< HEAD
-  // 新增属性
-  lineDensity?: number; // 仅扫描图层
-  halftone?: boolean;   // 仅扫描图层
-  power?: number;       // 仅雕刻图层
-=======
   lineDensity?: number;
   halftone?: boolean;
   reverseMovementOffset?: number;
   power?: number;
->>>>>>> d37ea228
 }
 
 export interface PartParameters {
