--- conflicted
+++ resolved
@@ -5,16 +5,9 @@
     <meta name="viewport" content="width=device-width, initial-scale=1, user-scalable=no">
     <link rel="icon" type="image/svg+xml" href="/vite.svg" />
     <title>CAD零件参数化白板</title>
-<<<<<<< HEAD
-    <!-- <script src="https://cdn.tailwindcss.com"></script>-->
-     <script src="/tailwindcss3.4.17.js"></script> 
-    <!-- <script async src="https://docs.opencv.org/4.9.0/opencv.js" type="text/javascript"></script> -->
-    <script async src="/opencv.js" type="text/javascript"></script>
-=======
     <!-- <script src="https://cdn.tailwindcss.com"></script> -->
     <script src="/tailwindcss3.4.17.js"></script>
 
->>>>>>> 468c35bc
     <style>
       html, body {
         margin: 0;
