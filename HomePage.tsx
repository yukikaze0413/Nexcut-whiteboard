--- conflicted
+++ resolved
@@ -68,31 +68,12 @@
       setImageSize(null); // 重置图片尺寸
       setHasAndroidImage(true); // 标记有Android传递的图片
     };
-
-    // 提供给Android调用的白板跳转接口
-    (window as any).setWhiteboardImage = (base64Data?: string) => {
-      if (base64Data) {
-        // 有图片数据时，跳转到白板并传递图片
-        console.log('[首页] setWhiteboardImage有参数，跳转到白板并传递图片');
-        navigate('/whiteboard', { state: { image: base64Data } });
-      } else {
-        // 无参数时，直接跳转到白板界面
-        console.log('[首页] setWhiteboardImage无参数，直接跳转到白板界面');
-        navigate('/whiteboard');
-      }
-    };
-
-    // 检查是否有缓存的图片数据
-    if ((window as any).__pendingHomePageImage) {
-      const cachedData = (window as any).__pendingHomePageImage;
-      console.log('[首页] 发现缓存的图片数据，长度:', cachedData.length);
-      setImage(cachedData);
-      setOriginalImage(cachedData);
-      setImageSize(null);
-      delete (window as any).__pendingHomePageImage;
-    }
-
-<<<<<<< HEAD
+    // 检查是否有缓存图片
+    // if ((window as any).__pendingHomePageImage) {
+    //   (window as any).setHomePageImage((window as any).__pendingHomePageImage);
+    //   (window as any).__pendingHomePageImage = null;
+    // }
+
       // if (window.webkit && window.webkit.messageHandlers.jsBridge) {
       // (async () => {
       //   try {
@@ -107,7 +88,37 @@
       // }
 
     // 清理函数
-=======
+  //   return () => {
+  //     (window as any).setHomePageImage = (base64Data: string) => {
+  //       console.log('[全局] setHomePageImage 被调用，但当前页面未处理', base64Data?.length);
+  //       (window as any).__pendingHomePageImage = base64Data;
+  //     };
+  //   };
+  // }, []);
+
+    // 提供给Android调用的白板跳转接口
+    (window as any).setWhiteboardImage = (base64Data?: string) => {
+      if (base64Data) {
+        // 有图片数据时，跳转到白板并传递图片
+        console.log('[首页] setWhiteboardImage有参数，跳转到白板并传递图片');
+        navigate('/whiteboard', { state: { image: base64Data } });
+      } else {
+        // 无参数时，直接跳转到白板界面
+        console.log('[首页] setWhiteboardImage无参数，直接跳转到白板界面');
+        navigate('/whiteboard');
+      }
+    };
+
+    // 检查是否有缓存的图片数据
+    if ((window as any).__pendingHomePageImage) {
+      const cachedData = (window as any).__pendingHomePageImage;
+      console.log('[首页] 发现缓存的图片数据，长度:', cachedData.length);
+      setImage(cachedData);
+      setOriginalImage(cachedData);
+      setImageSize(null);
+      delete (window as any).__pendingHomePageImage;
+    }
+
     // 检查是否有缓存的setWhiteboardImage调用
     if ((window as any).__pendingWhiteboardImage) {
       const pendingCall = (window as any).__pendingWhiteboardImage;
@@ -126,7 +137,6 @@
     }
 
     // 清理函数：当组件卸载时，设置一个空的处理函数
->>>>>>> e7e71173
     return () => {
       delete (window as any).setHomePageImage;
       delete (window as any).setWhiteboardImage;
@@ -579,6 +589,32 @@
 
   // 页面加载时根据路由state显示裁剪结果
   useEffect(() => {
+    if (location.state && (location.state as any).croppedImg) {
+      setImage((location.state as any).croppedImg);
+      setOriginalImage((location.state as any).croppedImg);
+      // 清除state避免回退时重复
+      window.history.replaceState({}, document.title);
+      if (window.webkit && window.webkit.messageHandlers.jsBridge) {
+        window.webkit?.messageHandlers.jsBridge.postMessage({
+        action: "addEdgePan",
+        });
+      }
+    } else {
+      if (window.webkit && window.webkit.messageHandlers.jsBridge) {
+      (async () => {
+        try {
+            const result = await getOriginImage();
+            if (result !== ''){
+              (window as any).setHomePageImage(result);
+            } else {
+              (window as any).setWhiteboardImage();
+            }
+        } catch (e) {
+            console.error(e);
+        }
+      })();
+     }
+    }
     console.log('HomePage useEffect: 检查图片');
     console.log('location.state:', location.state);
     console.log('location.state.image:', (location.state as any)?.image);
@@ -611,6 +647,7 @@
     } else {
       console.log('HomePage: 没有接收到图片');
     }
+
   }, [location.state]); // 只依赖location.state
 
   // 移除监听窗口大小变化以重新调整图片尺寸的 useEffect
@@ -655,39 +692,9 @@
       }
     };
 
-<<<<<<< HEAD
-  // 页面加载时根据路由state显示裁剪结果
-  useEffect(() => {
-    if (location.state && (location.state as any).croppedImg) {
-      setImage((location.state as any).croppedImg);
-      setOriginalImage((location.state as any).croppedImg);
-      // 清除state避免回退时重复
-      window.history.replaceState({}, document.title);
-      if (window.webkit && window.webkit.messageHandlers.jsBridge) {
-        window.webkit?.messageHandlers.jsBridge.postMessage({
-        action: "addEdgePan",
-        });
-      }
-    } else {
-      if (window.webkit && window.webkit.messageHandlers.jsBridge) {
-      (async () => {
-        try {
-            const result = await getOriginImage();
-            if (result !== ''){
-              (window as any).setHomePageImage(result);
-            }
-        } catch (e) {
-            console.error(e);
-        }
-      })();
-      }
-    }
-  }, [location.state]);
-=======
     window.addEventListener('resize', handleResize);
     return () => window.removeEventListener('resize', handleResize);
   }, [image]);
->>>>>>> e7e71173
 
 
   return (
