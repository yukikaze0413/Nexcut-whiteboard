--- conflicted
+++ resolved
@@ -26,10 +26,6 @@
     "react-dom": "^19.1.0",
     "react-easy-crop": "^5.5.0",
     "react-icons": "^5.5.0",
-<<<<<<< HEAD
-    "react-router": "^7.7.1",
-=======
->>>>>>> d37ea228
     "react-router-dom": "^7.7.1",
     "svg-path-parser": "^1.1.0",
     "svg-path-properties": "^1.3.0",
@@ -42,6 +38,6 @@
     "@types/react": "^19.1.8",
     "@types/react-dom": "^19.1.6",
     "typescript": "~5.7.2",
-    "vite": "^6.3.5"
+    "vite": "^6.2.0"
   }
 }