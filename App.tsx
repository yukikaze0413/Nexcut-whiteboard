import React, { useState, useCallback, useEffect } from 'react';
import type { CanvasItem, CanvasItemData, PartType, Layer, Part, ImageObject } from './types';
import { CanvasItemType, ToolType, PrintingMethod } from './types';
import { PART_LIBRARY, BASIC_SHAPES } from './constants';
import Toolbar from './components/Toolbar';
import Canvas from './components/Canvas';
import ParameterEditor from './components/ParameterEditor';
import CategoryPicker from './components/CategoryPicker';
import LayerPanel from './components/LayerPanel';
import LayerSettingsPanel from './components/LayerSettingsPanel';
// @ts-ignore
import { Helper, parseString as parseDxf } from 'dxf';
import { parse as parseSvgson } from 'svgson';
import SelectIcon from './assets/选择.svg';
import EraserIcon from './assets/橡皮擦.svg';
import ShapeIcon from './assets/形状.svg';
import LayerIcon from './assets/图层.svg';
import DoodleIcon from './assets/涂鸦.svg';
import ImageIcon from './assets/图片.svg';
import ImportIcon from './assets/导入.svg';
import PartLibraryIcon from './assets/零件库.svg';
import PropertyIcon from './assets/属性.svg';
import HomeIcon from './assets/回零.svg';

// 浏览器端简易 HPGL 解析器，仅支持 PU/PD/PA 指令
function simpleParseHPGL(content: string) {
  // 返回 [{type: 'PU'|'PD'|'PA', points: [[x,y], ...]}]
  const cmds: { type: string; points: [number, number][] }[] = [];
  content.replace(/(PU|PD|PA)([^;]*);/gi, (_: any, type: string, pts: string) => {
    const points = pts
      .split(',')
      .map(s => s.trim())
      .filter(Boolean)
      .reduce((arr: [number, number][], val, idx, src) => {
        if (idx % 2 === 0 && src[idx + 1] !== undefined) {
          arr.push([parseFloat(val), parseFloat(src[idx + 1])]);
        }
        return arr;
      }, [] as [number, number][]);
    cmds.push({ type: type.toUpperCase(), points });
    return '';
  });
  return cmds;
}

// 计算包围盒工具函数
function getGroupBoundingBox(items: CanvasItemData[]): { minX: number, minY: number, maxX: number, maxY: number } {
  let minX = Infinity, minY = Infinity, maxX = -Infinity, maxY = -Infinity;
  items.forEach(item => {
    const itemPoints = 'points' in item && Array.isArray(item.points) ? item.points : [];
    const strokeWidth = (item as any).strokeWidth || 0;
    if (itemPoints.length > 0) {
      const itemMinX = (item.x ?? 0) + Math.min(...itemPoints.map((p: any) => p.x)) - strokeWidth / 2;
      const itemMinY = (item.y ?? 0) + Math.min(...itemPoints.map((p: any) => p.y)) - strokeWidth / 2;
      const itemMaxX = (item.x ?? 0) + Math.max(...itemPoints.map((p: any) => p.x)) + strokeWidth / 2;
      const itemMaxY = (item.y ?? 0) + Math.max(...itemPoints.map((p: any) => p.y)) + strokeWidth / 2;
      minX = Math.min(minX, itemMinX);
      minY = Math.min(minY, itemMinY);
      maxX = Math.max(maxX, itemMaxX);
      maxY = Math.max(maxY, itemMaxY);
    } else if ('width' in item && 'height' in item) {
      minX = Math.min(minX, (item.x ?? 0) - item.width / 2 - strokeWidth / 2);
      minY = Math.min(minY, (item.y ?? 0) - item.height / 2 - strokeWidth / 2);
      maxX = Math.max(maxX, (item.x ?? 0) + item.width / 2 + strokeWidth / 2);
      maxY = Math.max(maxY, (item.y ?? 0) + item.height / 2 + strokeWidth / 2);
    }
  });
  return { minX, minY, maxX, maxY };
}

const MAX_HISTORY = 50;
const ALL_PARTS = [...BASIC_SHAPES, ...PART_LIBRARY];

// 1. 定义AppProps接口，支持canvasWidth和canvasHeight
interface AppProps {
  canvasWidth?: number;
  canvasHeight?: number;
}

// 2. App组件支持props传入宽高，默认500
const App: React.FC<AppProps> = () => {
  const firstLayerId = `layer_${Date.now()}`;
  const [layers, setLayers] = useState<Layer[]>([
    { id: `scan_layer_${Date.now()}`, name: '扫描图层', isVisible: true, printingMethod: PrintingMethod.SCAN },
    { id: `engrave_layer_${Date.now()}`, name: '雕刻图层', isVisible: true, printingMethod: PrintingMethod.ENGRAVE }
  ]);
  const [items, setItems] = useState<CanvasItem[]>([]);
  const [history, setHistory] = useState<[Layer[], CanvasItem[]][]>([]);

  const [selectedItemId, setSelectedItemId] = useState<string | null>(null);
  const [activeLayerId, setActiveLayerId] = useState<string | null>(null);
  const [activeTool, setActiveTool] = useState<ToolType>(ToolType.SELECT);
  const [openCategory, setOpenCategory] = useState<string | null>(null);
  const [drawer, setDrawer] = useState<'property' | 'layer' | 'toolbar' | null>(null);
  const [eraserRadius, setEraserRadius] = useState(16);

  const [canvasWidth, setCanvasWidth] = useState(400);
  const [canvasHeight, setCanvasHeight] = useState(400);

  const [step, setStep] = useState(1); // 新增步骤状态
  const [selectedLayerId, setSelectedLayerId] = useState<string | null>(null); // 图层设置界面选中

  // 初始化activeLayerId
  useEffect(() => {
    if (!activeLayerId && layers.length > 0) {
      setActiveLayerId(layers[0].id);
    }
  }, [layers, activeLayerId]);

  // 根据对象类型确定图层类型
  const getPrintingMethodByItemType = useCallback((itemType: CanvasItemType | 'GROUP') => {
    // 矢量图类型（包括形状、零件、涂鸦、文本）
    const vectorTypes = [
      CanvasItemType.RECTANGLE,
      CanvasItemType.CIRCLE,
      CanvasItemType.LINE,
      CanvasItemType.POLYLINE,
      CanvasItemType.ARC,
      CanvasItemType.SECTOR,
      CanvasItemType.EQUILATERAL_TRIANGLE,
      CanvasItemType.ISOSCELES_RIGHT_TRIANGLE,
      CanvasItemType.L_BRACKET,
      CanvasItemType.U_CHANNEL,
      CanvasItemType.FLANGE,
      CanvasItemType.TORUS,
      CanvasItemType.CIRCLE_WITH_HOLES,
      CanvasItemType.RECTANGLE_WITH_HOLES,
      CanvasItemType.DRAWING,
      CanvasItemType.TEXT,
    ];
    
    // 位图类型
    const bitmapTypes = [
      CanvasItemType.IMAGE,
    ];
    
    // GROUP类型默认为矢量（雕刻）
    if (itemType === 'GROUP') {
      return PrintingMethod.ENGRAVE;
    }
    
    if (vectorTypes.includes(itemType as CanvasItemType)) {
      return PrintingMethod.ENGRAVE; // 矢量默认使用雕刻图层
    } else if (bitmapTypes.includes(itemType as CanvasItemType)) {
      return PrintingMethod.SCAN; // 位图只能使用扫描图层
    }
    
    // 默认返回雕刻（矢量）
    return PrintingMethod.ENGRAVE;
  }, []);

  // 获取指定类型的图层ID，如果没有对应类型的图层，则创建
  const getLayerIdByType = useCallback((printingMethod: PrintingMethod) => {
    let layer = layers.find(l => l.printingMethod === printingMethod);
    
    // 如果没有对应类型的图层，创建一个新的
    if (!layer) {
      const newLayer: Layer = {
        id: `layer_${Date.now()}`,
        name: printingMethod === PrintingMethod.SCAN ? '扫描图层' : '雕刻图层',
        isVisible: true,
        printingMethod: printingMethod
      };
      setLayers(prev => [newLayer, ...prev]);
      layer = newLayer;
    }
    
    return layer.id;
  }, [layers]);

  const pushHistory = useCallback((currentLayers: Layer[], currentItems: CanvasItem[]) => {
    setHistory(prev => [...prev.slice(prev.length - MAX_HISTORY + 1), [currentLayers, currentItems]]);
  }, []);

  const addItem = useCallback((itemData: CanvasItemData) => {
    pushHistory(layers, items);
    
    // 根据对象类型自动确定图层
    const printingMethod = getPrintingMethodByItemType(itemData.type);
    const targetLayerId = getLayerIdByType(printingMethod);
    
    const newItem = { 
      ...itemData, 
      id: `item_${Date.now()}_${Math.random()}`, 
      layerId: targetLayerId 
    } as CanvasItem;
    
    setItems(prev => [...prev, newItem]);
    setSelectedItemId(newItem.id);
    setActiveTool(ToolType.SELECT);
  }, [items, layers, pushHistory, getPrintingMethodByItemType, getLayerIdByType]);

  const addItems = useCallback((itemsData: CanvasItemData[]) => {
    pushHistory(layers, items);
    
    const newItems = itemsData.map(itemData => {
      // 根据对象类型自动确定图层
      const printingMethod = getPrintingMethodByItemType(itemData.type);
      const targetLayerId = getLayerIdByType(printingMethod);
      
      return {
        ...itemData,
        id: `item_${Date.now()}_${Math.random()}`,
        layerId: targetLayerId,
      } as CanvasItem;
    });
    
    setItems(prev => [...prev, ...newItems]);
    setSelectedItemId(newItems[newItems.length - 1]?.id || null);
    setActiveTool(ToolType.SELECT);
  }, [items, layers, pushHistory, getPrintingMethodByItemType, getLayerIdByType]);

  const addPart = useCallback((partType: PartType) => {
    const partDefinition = ALL_PARTS.find(p => p.type === partType);
    if (!partDefinition) return;

    addItem({
      type: partType,
      x: 0,
      y: 0,
      parameters: { ...partDefinition.defaultParameters },
      rotation: 0,
    } as Omit<Part, 'id' | 'layerId'>);
    setOpenCategory(null);
  }, [addItem]);

  const addImage = useCallback((href: string, width: number, height: number) => {
    const MAX_IMAGE_WIDTH = 400;
    const MAX_IMAGE_HEIGHT = 400;
    let newWidth = width;
    let newHeight = height;
    const scale = Math.min(MAX_IMAGE_WIDTH / width, MAX_IMAGE_HEIGHT / height, 1);
    if (scale < 1) {
      newWidth = width * scale;
      newHeight = height * scale;
    }
    addItem({
      type: CanvasItemType.IMAGE,
      x: 0, // 设置为原点位置
      y: 0, // 设置为原点位置
      href,
      width: newWidth,
      height: newHeight,
      rotation: 0,
    } as Omit<ImageObject, 'id' | 'layerId'>);
  }, [addItem]);

  const updateItem = useCallback((itemId: string, updates: Partial<CanvasItem>) => {
    // 如果尝试修改图层，需要验证图层类型是否匹配
    if ('layerId' in updates && updates.layerId) {
      const item = items.find(i => i.id === itemId);
      if (item) {
        const targetLayer = layers.find(l => l.id === updates.layerId);
        
        if (targetLayer) {
          // 位图对象只能使用扫描图层
          if (item.type === CanvasItemType.IMAGE && targetLayer.printingMethod === PrintingMethod.ENGRAVE) {
            console.warn('位图对象只能使用扫描图层');
            return; // 阻止位图移动到雕刻图层
          }
          
          // 矢量对象可以使用雕刻或扫描图层（允许灵活分配）
        }
      }
    }
    
    setItems(prevItems =>
      prevItems.map(p => (p.id === itemId ? { ...p, ...updates } as CanvasItem : p))
    );
  }, [items, layers]);

  const commitUpdate = useCallback(() => {
    pushHistory(layers, items);
  }, [items, layers, pushHistory]);

  const deleteItem = useCallback((itemId: string) => {
    pushHistory(layers, items);
    setItems(prevItems => prevItems.filter(p => p.id !== itemId));
    if (selectedItemId === itemId) {
      setSelectedItemId(null);
    }
  }, [selectedItemId, items, layers, pushHistory]);

  const undo = useCallback(() => {
    if (history.length === 0) return;
    const [lastLayers, lastItems] = history[history.length - 1];
    setHistory(prev => prev.slice(0, -1));
    setLayers(lastLayers);
    setItems(lastItems);
    // Ensure activeLayerId is still valid
    if (!lastLayers.find(l => l.id === activeLayerId)) {
      setActiveLayerId(lastLayers[0]?.id || null);
    }
    setSelectedItemId(null);
  }, [history, activeLayerId]);

  // Layer Management - 修改图层管理逻辑
  const addLayer = useCallback(() => {
    // 创建选择图层属性的对话框
    const dialog = document.createElement('div');
    dialog.style.cssText = `
      position: fixed;
      top: 0;
      left: 0;
      width: 100%;
      height: 100%;
      background: rgba(0, 0, 0, 0.5);
      display: flex;
      align-items: center;
      justify-content: center;
      z-index: 10000;
    `;
    
    const content = document.createElement('div');
    content.style.cssText = `
      background: white;
      padding: 20px;
      border-radius: 8px;
      min-width: 300px;
      box-shadow: 0 4px 6px rgba(0, 0, 0, 0.1);
    `;
    
    content.innerHTML = `
      <h3 style="margin: 0 0 15px 0; font-size: 16px; font-weight: bold;">选择图层属性</h3>
      <div style="margin-bottom: 15px;">
        <label style="display: block; margin-bottom: 5px; font-size: 14px;">图层类型：</label>
        <select id="layerType" style="width: 100%; padding: 8px; border: 1px solid #ccc; border-radius: 4px; font-size: 14px;">
          <option value="scan">扫描图层</option>
          <option value="engrave">雕刻图层</option>
        </select>
      </div>
      <div style="display: flex; gap: 10px; justify-content: flex-end;">
        <button id="cancelBtn" style="padding: 8px 16px; border: 1px solid #ccc; background: white; border-radius: 4px; cursor: pointer;">取消</button>
        <button id="confirmBtn" style="padding: 8px 16px; background: #007bff; color: white; border: none; border-radius: 4px; cursor: pointer;">确定</button>
      </div>
    `;
    
    dialog.appendChild(content);
    document.body.appendChild(dialog);
    
    const select = content.querySelector('#layerType') as HTMLSelectElement;
    const cancelBtn = content.querySelector('#cancelBtn') as HTMLButtonElement;
    const confirmBtn = content.querySelector('#confirmBtn') as HTMLButtonElement;
    
    const cleanup = () => {
      document.body.removeChild(dialog);
    };
    
    cancelBtn.onclick = cleanup;
    confirmBtn.onclick = () => {
      const selectedMethod = select.value as PrintingMethod;
      const layerName = selectedMethod === PrintingMethod.SCAN 
        ? `扫描图层 ${layers.filter(l => l.printingMethod === PrintingMethod.SCAN).length + 1}`
        : `雕刻图层 ${layers.filter(l => l.printingMethod === PrintingMethod.ENGRAVE).length + 1}`;
      
      const newLayer: Layer = { 
        id: `layer_${Date.now()}`, 
        name: layerName, 
        isVisible: true, 
        printingMethod: selectedMethod
      };
      pushHistory(layers, items);
      setLayers(prev => [newLayer, ...prev]);
      setActiveLayerId(newLayer.id);
      cleanup();
    };
    
    // 点击背景关闭
    dialog.onclick = (e) => {
      if (e.target === dialog) cleanup();
    };
  }, [layers, items, pushHistory]);

  const deleteLayer = useCallback((layerId: string) => {
    if (layers.length <= 1) return; // Can't delete the last layer
    pushHistory(layers, items);
    setLayers(prev => prev.filter(l => l.id !== layerId));
    setItems(prev => prev.filter(i => i.layerId !== layerId));
    if (activeLayerId === layerId) {
      setActiveLayerId(layers.find(l => l.id !== layerId)?.id || null);
    }
  }, [layers, items, activeLayerId, pushHistory]);

  const updateLayer = useCallback((layerId: string, updates: Partial<Omit<Layer, 'id'>>) => {
    // 禁止修改图层属性（打印方式），只允许修改名称和可见性
    const allowedUpdates = { ...updates };
    delete allowedUpdates.printingMethod; // 禁止修改打印方式
    
    pushHistory(layers, items);
    setLayers(prev => prev.map(l => (l.id === layerId ? { ...l, ...allowedUpdates } : l)));
  }, [layers, items, pushHistory]);

  const moveLayer = useCallback((layerId: string, direction: 'up' | 'down') => {
    pushHistory(layers, items);
    setLayers(prevLayers => {
      const index = prevLayers.findIndex(l => l.id === layerId);
      if (index === -1) return prevLayers;
      if (direction === 'down' && index === prevLayers.length - 1) return prevLayers;
      if (direction === 'up' && index === 0) return prevLayers;

      const newLayers = [...prevLayers];
      const [layer] = newLayers.splice(index, 1);
      const newIndex = direction === 'up' ? index - 1 : index + 1;
      newLayers.splice(newIndex, 0, layer);
      return newLayers;
    });
  }, [layers, items, pushHistory]);

  // svgson + svg.js递归解析SVG节点
  const parseSvgWithSvgson = useCallback(async (svgContent: string): Promise<CanvasItemData[]> => {
    const svgJson = await parseSvgson(svgContent);
    // 获取viewBox和缩放
    let viewBox: number[] = [0, 0, 0, 0];
    let scaleX = 1, scaleY = 1;
    if (svgJson.attributes.viewBox) {
      viewBox = svgJson.attributes.viewBox.split(/\s+/).map(Number);
    }
    if (svgJson.attributes.width && svgJson.attributes.height && viewBox.length === 4 && viewBox[2] > 0 && viewBox[3] > 0) {
      scaleX = parseFloat(svgJson.attributes.width) / viewBox[2];
      scaleY = parseFloat(svgJson.attributes.height) / viewBox[3];
    }

    // 递归处理
    function walk(node: any, parentTransform: DOMMatrix, items: CanvasItemData[] = []) {
      // 跳过无关元素
      const skipTags = ['defs', 'clipPath', 'mask', 'marker', 'symbol', 'use', 'style', 'title'];
      if (skipTags.includes(node.name)) return items;

      // 合并transform
      let currentTransform = parentTransform.translate(0, 0); // 创建副本
      if (node.attributes.transform) {
        const tempSvg = document.createElementNS('http://www.w3.org/2000/svg', 'svg');
        const tempG = document.createElementNS('http://www.w3.org/2000/svg', 'g');
        tempG.setAttribute('transform', node.attributes.transform);
        tempSvg.appendChild(tempG);
        const ctm = tempG.getCTM();
        if (ctm) { // FIX: Check for null before using
          currentTransform.multiplySelf(ctm);
        }
      }

      // 处理path
      if (node.name === 'path' && node.attributes.d) {
        // 只采样有填充的 path
        if (!node.attributes.fill || node.attributes.fill === 'none') return items;
        const d = node.attributes.d;
        try {
          const tempSvg = document.createElementNS('http://www.w3.org/2000/svg', 'svg');
          const tempPath = document.createElementNS('http://www.w3.org/2000/svg', 'path');
          tempPath.setAttribute('d', d);
          tempSvg.appendChild(tempPath);
          const totalLength = tempPath.getTotalLength();
          if (totalLength > 0) {
            const sampleCount = Math.max(Math.floor(totalLength), 128);
            const absPoints: { x: number, y: number }[] = [];
            for (let i = 0; i <= sampleCount; i++) {
              const len = (i / sampleCount) * totalLength;
              const pt = tempPath.getPointAtLength(len);
              const transformedPt = new DOMPoint(pt.x, pt.y).matrixTransform(currentTransform);
              absPoints.push({ x: transformedPt.x * scaleX, y: transformedPt.y * scaleY });
            }
            if (absPoints.length >= 2) {
              const minX = Math.min(...absPoints.map(p => p.x));
              const minY = Math.min(...absPoints.map(p => p.y));
              items.push({
                type: CanvasItemType.DRAWING,
                x: minX,
                y: minY,
                points: absPoints.map(p => ({ x: p.x - minX, y: p.y - minY })),
                fillColor: node.attributes.fill,
                strokeWidth: Number(node.attributes['stroke-width']) || 0,
                color: '',
              });
            }
          }
        } catch (e) { }
      }
      // 处理rect
      else if (node.name === 'rect') {
        const x = Number(node.attributes.x);
        const y = Number(node.attributes.y);
        const w = Number(node.attributes.width);
        const h = Number(node.attributes.height);
        const pts = [
          { x: x, y: y },
          { x: x + w, y: y },
          { x: x + w, y: y + h },
          { x: x, y: y + h },
          { x: x, y: y },
        ].map(pt => {
          const tpt = new DOMPoint(pt.x, pt.y).matrixTransform(currentTransform);
          return { x: tpt.x * scaleX, y: tpt.y * scaleY };
        });
        const minX = Math.min(...pts.map((p: { x: number, y: number }) => p.x));
        const minY = Math.min(...pts.map((p: { x: number, y: number }) => p.y));
        items.push({
          type: CanvasItemType.DRAWING,
          x: minX,
          y: minY,
          points: pts.map((p: { x: number, y: number }) => ({ x: p.x - minX, y: p.y - minY })),
          color: node.attributes.stroke || node.attributes.fill || '#2563eb',
          strokeWidth: Number(node.attributes['stroke-width']) || 2,
          fillColor: (node.attributes.fill && node.attributes.fill !== 'none') ? String(node.attributes.fill) : undefined,
        });
      }
      // 处理circle
      else if (node.name === 'circle') {
        const cx = Number(node.attributes.cx);
        const cy = Number(node.attributes.cy);
        const r = Number(node.attributes.r);
        const segs = 64;
        const pts = Array.from({ length: segs + 1 }, (_, i) => {
          const angle = (i / segs) * 2 * Math.PI;
          const pt = new DOMPoint(cx + r * Math.cos(angle), cy + r * Math.sin(angle)).matrixTransform(currentTransform);
          return { x: pt.x * scaleX, y: pt.y * scaleY };
        });
        const minX = Math.min(...pts.map((p: { x: number, y: number }) => p.x));
        const minY = Math.min(...pts.map((p: { x: number, y: number }) => p.y));
        items.push({
          type: CanvasItemType.DRAWING,
          x: minX,
          y: minY,
          points: pts.map((p: { x: number, y: number }) => ({ x: p.x - minX, y: p.y - minY })),
          color: node.attributes.stroke || node.attributes.fill || '#2563eb',
          strokeWidth: Number(node.attributes['stroke-width']) || 2,
          fillColor: (node.attributes.fill && node.attributes.fill !== 'none') ? String(node.attributes.fill) : undefined,
        });
      }
      // 处理ellipse
      else if (node.name === 'ellipse') {
        const cx = Number(node.attributes.cx);
        const cy = Number(node.attributes.cy);
        const rx = Number(node.attributes.rx);
        const ry = Number(node.attributes.ry);
        const segs = 64;
        const pts = Array.from({ length: segs + 1 }, (_, i) => {
          const angle = (i / segs) * 2 * Math.PI;
          const pt = new DOMPoint(cx + rx * Math.cos(angle), cy + ry * Math.sin(angle)).matrixTransform(currentTransform);
          return { x: pt.x * scaleX, y: pt.y * scaleY };
        });
        const minX = Math.min(...pts.map((p: { x: number, y: number }) => p.x));
        const minY = Math.min(...pts.map((p: { x: number, y: number }) => p.y));
        items.push({
          type: CanvasItemType.DRAWING,
          x: minX,
          y: minY,
          points: pts.map((p: { x: number, y: number }) => ({ x: p.x - minX, y: p.y - minY })),
          color: node.attributes.stroke || node.attributes.fill || '#2563eb',
          strokeWidth: Number(node.attributes['stroke-width']) || 2,
          fillColor: (node.attributes.fill && node.attributes.fill !== 'none') ? String(node.attributes.fill) : undefined,
        });
      }
      // 处理line
      else if (node.name === 'line') {
        const x1 = Number(node.attributes.x1);
        const y1 = Number(node.attributes.y1);
        const x2 = Number(node.attributes.x2);
        const y2 = Number(node.attributes.y2);
        const pts = [
          new DOMPoint(x1, y1).matrixTransform(currentTransform),
          new DOMPoint(x2, y2).matrixTransform(currentTransform),
        ].map(pt => ({ x: pt.x * scaleX, y: pt.y * scaleY }));
        const minX = Math.min(...pts.map((p: { x: number, y: number }) => p.x));
        const minY = Math.min(...pts.map((p: { x: number, y: number }) => p.y));
        items.push({
          type: CanvasItemType.DRAWING,
          x: minX,
          y: minY,
          points: pts.map((p: { x: number, y: number }) => ({ x: p.x - minX, y: p.y - minY })),
          color: node.attributes.stroke || node.attributes.fill || '#2563eb',
          strokeWidth: Number(node.attributes['stroke-width']) || 2,
        });
      }
      // 处理polygon
      else if (node.name === 'polygon' && node.attributes.points) {
        const rawPoints = node.attributes.points.trim().split(/\s+/).map((pair: string) => pair.split(',').map(Number));
        const pts = rawPoints.map(([x, y]: [number, number]) => {
          const pt = new DOMPoint(x, y).matrixTransform(currentTransform);
          return { x: pt.x * scaleX, y: pt.y * scaleY };
        });
        if (pts.length >= 2) {
          // polygon自动闭合
          let points = pts;
          if (pts.length < 2 || pts[0].x !== pts[pts.length - 1].x || pts[0].y !== pts[pts.length - 1].y) {
            points = [...pts, pts[0]];
          }
          const minX = Math.min(...points.map((p: { x: number, y: number }) => p.x));
          const minY = Math.min(...points.map((p: { x: number, y: number }) => p.y));
          items.push({
            type: CanvasItemType.DRAWING,
            x: minX,
            y: minY,
            points: points.map((p: { x: number, y: number }) => ({ x: p.x - minX, y: p.y - minY })),
            color: node.attributes.stroke || node.attributes.fill || '#2563eb',
            strokeWidth: Number(node.attributes['stroke-width']) || 2,
            fillColor: (node.attributes.fill && node.attributes.fill !== 'none') ? String(node.attributes.fill) : undefined,
          });
        }
      }
      // 处理polyline
      else if (node.name === 'polyline' && node.attributes.points) {
        const rawPoints = node.attributes.points.trim().split(/\s+/).map((pair: string) => pair.split(',').map(Number));
        const pts = rawPoints.map(([x, y]: [number, number]) => {
          const pt = new DOMPoint(x, y).matrixTransform(currentTransform);
          return { x: pt.x * scaleX, y: pt.y * scaleY };
        });
        if (pts.length >= 2) {
          const minX = Math.min(...pts.map((p: { x: number, y: number }) => p.x));
          const minY = Math.min(...pts.map((p: { x: number, y: number }) => p.y));
          items.push({
            type: CanvasItemType.DRAWING,
            x: minX,
            y: minY,
            points: pts.map((p: { x: number, y: number }) => ({ x: p.x - minX, y: p.y - minY })),
            color: node.attributes.stroke || node.attributes.fill || '#2563eb',
            strokeWidth: Number(node.attributes['stroke-width']) || 2,
            fillColor: (node.attributes.fill && node.attributes.fill !== 'none') ? String(node.attributes.fill) : undefined,
          });
        }
      }

      // 递归children
      if (node.children && node.children.length > 0) {
        node.children.forEach((child: any) => walk(child, currentTransform, items));
      }

      return items;
    }
    const items: CanvasItemData[] = [];
    const rootTransform = new DOMMatrix();
    walk(svgJson, rootTransform, items);
    // 合并为GROUP（如果有多个子物体）
    if (items.length > 1) {
      const bbox = getGroupBoundingBox(items);
      const groupX = (bbox.minX + bbox.maxX) / 2;
      const groupY = (bbox.minY + bbox.maxY) / 2;
      const groupWidth = bbox.maxX - bbox.minX;
      const groupHeight = bbox.maxY - bbox.minY;
      const children = items.map(item => {
        // 计算子物体全局锚点（中心点或左上角）
        let anchorX = item.x ?? 0;
        let anchorY = item.y ?? 0;
        if ('width' in item && 'height' in item && typeof item.width === 'number' && typeof item.height === 'number') {
          anchorX += item.width / 2;
          anchorY += item.height / 2;
        }
        return {
          ...item,
          x: anchorX - groupX,
          y: anchorY - groupY,
        };
      });
      return [{
        type: 'GROUP',
        x: groupX,
        y: groupY,
        width: groupWidth,
        height: groupHeight,
        rotation: 0,
        children,
      }];
    }
    return items;
  }, []);

  // 处理导入文件
  const handleImportFile = useCallback(async (file: { name: string; ext: string; content: string }) => {
    // SVG 导入
    if (file.ext === 'svg') {
      const parsedItems = await parseSvgWithSvgson(file.content);
      if (parsedItems.length === 0) {
        alert('SVG未识别到可导入的线条');
      } else {
        addItems(parsedItems);
      }
      return;
    }
    // DXF 导入
    if (file.ext === 'dxf') {
      try {
        const dxf = parseDxf(file.content);
        const items: CanvasItemData[] = [];
        if (!dxf || !dxf.entities) {
          alert('DXF文件内容无效');
          return;
        }
        (dxf.entities as any[]).forEach((ent: any) => {
          if (ent.type === 'LINE') {
            const minX = Math.min(ent.vertices[0].x, ent.vertices[1].x);
            const minY = Math.min(ent.vertices[0].y, ent.vertices[1].y);
            items.push({
              type: CanvasItemType.DRAWING,
              x: minX,
              y: minY,
              points: [
                { x: ent.vertices[0].x - minX, y: ent.vertices[0].y - minY },
                { x: ent.vertices[1].x - minX, y: ent.vertices[1].y - minY },
              ],
              color: '#16a34a',
              strokeWidth: 2,
            });
          } else if (ent.type === 'LWPOLYLINE' && ent.vertices) {
            const points = (ent.vertices as any[]).map((v: any) => ({ x: v.x, y: v.y }));
            if (points.length < 2) return;
            const minX = Math.min(...points.map(p => p.x));
            const minY = Math.min(...points.map(p => p.y));
            items.push({
              type: CanvasItemType.DRAWING,
              x: minX,
              y: minY,
              points: points.map(p => ({ x: p.x - minX, y: p.y - minY })),
              color: '#16a34a',
              strokeWidth: 2,
            });
          } else if (ent.type === 'CIRCLE') {
            const cx = ent.center.x, cy = ent.center.y, r = ent.radius;
            const points = Array.from({ length: 36 }, (_, i) => {
              const angle = (i / 36) * 2 * Math.PI;
              return { x: cx + r * Math.cos(angle), y: cy + r * Math.sin(angle) };
            });
            const minX = Math.min(...points.map(p => p.x));
            const minY = Math.min(...points.map(p => p.y));
            items.push({
              type: CanvasItemType.DRAWING,
              x: minX,
              y: minY,
              points: points.map(p => ({ x: p.x - minX, y: p.y - minY })),
              color: '#16a34a',
              strokeWidth: 2,
            });
          } else if (ent.type === 'ARC') {
            const cx = ent.center.x, cy = ent.center.y, r = ent.radius;
            const start = ent.startAngle * Math.PI / 180;
            const end = ent.endAngle * Math.PI / 180;
            const segs = 24;
            const points = Array.from({ length: segs + 1 }, (_, i) => {
              const angle = start + (end - start) * (i / segs);
              return { x: cx + r * Math.cos(angle), y: cy + r * Math.sin(angle) };
            });
            const minX = Math.min(...points.map(p => p.x));
            const minY = Math.min(...points.map(p => p.y));
            items.push({
              type: CanvasItemType.DRAWING,
              x: minX,
              y: minY,
              points: points.map(p => ({ x: p.x - minX, y: p.y - minY })),
              color: '#16a34a',
              strokeWidth: 2,
            });
          } else if (ent.type === 'SPLINE' && ent.controlPoints) {
            // 采样样条曲线
            const ctrl = ent.controlPoints;
            const sampleCount = Math.max(ctrl.length * 8, 64);
            const points: { x: number; y: number }[] = [];
            for (let i = 0; i <= sampleCount; i++) {
              const t = i / sampleCount;
              // De Casteljau算法贝塞尔插值
              let temp = ctrl.map((p: any) => ({ x: p.x, y: p.y }));
              for (let k = 1; k < ctrl.length; k++) {
                for (let j = 0; j < ctrl.length - k; j++) {
                  temp[j] = {
                    x: temp[j].x * (1 - t) + temp[j + 1].x * t,
                    y: temp[j].y * (1 - t) + temp[j + 1].y * t,
                  };
                }
              }
              points.push(temp[0]);
            }
            if (points.length < 2) return;
            const minX = Math.min(...points.map(p => p.x));
            const minY = Math.min(...points.map(p => p.y));
            items.push({
              type: CanvasItemType.DRAWING,
              x: minX,
              y: minY,
              points: points.map(p => ({ x: p.x - minX, y: p.y - minY })),
              color: '#16a34a',
              strokeWidth: 2,
            });
          }
        });
        if (items.length === 0) {
          alert('DXF未识别到可导入的线条');
        } else {
          addItems(items);
        }
      } catch (e) {
        alert('DXF解析失败');
      }
      return;
    }
    // // PLT(HPGL) 导入
    // if (file.ext === 'plt') {
    //   try {
    //     alert('导入中');
    //     const hpglData = simpleParseHPGL(file.content);
    //     const items: CanvasItemData[] = [];
    //     let cur: { x: number; y: number } = { x: 0, y: 0 };
    //     let drawing: { x: number; y: number }[] = [];
    //     hpglData.forEach((cmd: any) => {
    //       if (cmd.type === 'PU') {
    //         if (drawing.length > 1) {
    //           const minX = Math.min(...drawing.map((p: any) => p.x));
    //           const minY = Math.min(...drawing.map((p: any) => p.y));
    //           items.push({
    //             type: CanvasItemType.DRAWING,
    //             x: minX,
    //             y: minY,
    //             points: drawing.map((p: any) => ({ x: p.x - minX, y: p.y - minY })),
    //             color: '#eab308',
    //             strokeWidth: 2,
    //           });
    //         }
    //         drawing = [];
    //         if (cmd.points && cmd.points.length > 0) {
    //           cur = { x: cmd.points[0][0], y: cmd.points[0][1] };
    //         }
    //       } else if (cmd.type === 'PD' || cmd.type === 'PA') {
    //         if (cmd.points) {
    //           cmd.points.forEach((pt: [number, number]) => {
    //             cur = { x: pt[0], y: pt[1] };
    //             drawing.push({ ...cur });
    //           });
    //         }
    //       }
    //     });
    //     if (drawing.length > 1) {
    //       const minX = Math.min(...drawing.map((p: any) => p.x));
    //       const minY = Math.min(...drawing.map((p: any) => p.y));
    //       items.push({
    //         type: CanvasItemType.DRAWING,
    //         x: minX,
    //         y: minY,
    //         points: drawing.map((p: any) => ({ x: p.x - minX, y: p.y - minY })),
    //         color: '#eab308',
    //         strokeWidth: 2,
    //       });
    //     }
    //     if (items.length === 0) {
    //       alert('PLT未识别到可导入的线条');
    //     } else {
    //       addItems(items);
    //     }
    //   } catch (e) {
    //     alert('PLT解析失败');
    //   }
    //   return;
    // }
    if (file.ext === 'plt') {
      try {
        //alert('导入中');
        const hpglCommands = simpleParseHPGL(file.content);

        // ==========================================================
        // 步骤 1: 将 HPGL 指令解析为原始坐标的多段线
        // ==========================================================
        const polylines: { x: number; y: number }[][] = [];
        let currentPolyline: { x: number; y: number }[] = [];
        let currentPos = { x: 0, y: 0 };
        let isPenDown = false;

        const finishCurrentPolyline = () => {
          if (currentPolyline.length > 1) {
            polylines.push(currentPolyline);
          }
          currentPolyline = [];
        };

        hpglCommands.forEach((cmd: any) => {
          if (!cmd || !cmd.type) return;

          if (cmd.type.startsWith('PU')) {
            finishCurrentPolyline();
            isPenDown = false;
            if (cmd.points && cmd.points.length > 0) {
              cmd.points.forEach((pt: [number, number]) => currentPos = { x: pt[0], y: pt[1] });
            }
          }
          else if (cmd.type.startsWith('PD')) {
            finishCurrentPolyline();
            isPenDown = true;
            currentPolyline.push({ ...currentPos });
            if (cmd.points && cmd.points.length > 0) {
              cmd.points.forEach((pt: [number, number]) => {
                currentPos = { x: pt[0], y: pt[1] };
                currentPolyline.push({ ...currentPos });
              });
            }
          }
          else if (cmd.type.startsWith('PA')) {
            if (cmd.points && cmd.points.length > 0) {
              cmd.points.forEach((pt: [number, number]) => {
                currentPos = { x: pt[0], y: pt[1] };
                if (isPenDown) {
                  currentPolyline.push({ ...currentPos });
                }
              });
            }
          }
        });
        finishCurrentPolyline();

        if (polylines.length === 0) {
          alert('PLT未识别到可导入的线条');
          return;
        }

        // ==========================================================
        // 步骤 2: 坐标缩放适配 (Fit to View)
        // ==========================================================

        // 2.1 找到所有点的总边界框
        const allPoints = polylines.flat();
        const minX = Math.min(...allPoints.map(p => p.x));
        const minY = Math.min(...allPoints.map(p => p.y));
        const maxX = Math.max(...allPoints.map(p => p.x));
        const maxY = Math.max(...allPoints.map(p => p.y));

        const drawingWidth = maxX - minX;
        const drawingHeight = maxY - minY;

        if (drawingWidth === 0 || drawingHeight === 0) {
          alert('图形尺寸无效，无法进行缩放');
          return;
        }

        // 2.2 定义你的画布尺寸，并留出一些边距
        const CANVAS_WIDTH = 400; // <-- 请替换为您的画布实际宽度
        const CANVAS_HEIGHT = 400; // <-- 请替换为您的画布实际高度
        const PADDING = 20; // 在画布周围留出20像素的边距

        const targetWidth = CANVAS_WIDTH - PADDING * 2;
        const targetHeight = CANVAS_HEIGHT - PADDING * 2;

        // 2.3 计算缩放比例，必须取较小值以保持长宽比
        const scaleX = targetWidth / drawingWidth;
        const scaleY = targetHeight / drawingHeight;
        const scaleFactor = Math.min(scaleX, scaleY);

        // (可选) 计算居中所需的偏移量
        const scaledDrawingWidth = drawingWidth * scaleFactor;
        const scaledDrawingHeight = drawingHeight * scaleFactor;
        const offsetX = (CANVAS_WIDTH - scaledDrawingWidth) / 2;
        const offsetY = (CANVAS_HEIGHT - scaledDrawingHeight) / 2;


        // ==========================================================
        // 步骤 3: 使用新的坐标创建最终的画布项目
        // ==========================================================
        const finalItems: CanvasItemData[] = polylines.map(polyline => {
          // 3.1 转换这条多段线上的每一个点
          const transformedPoints = polyline.map(p => {
            const translatedX = p.x - minX;
            // 注意：HPGL的Y轴向上，Canvas的Y轴向下，所以需要翻转
            const translatedY = maxY - p.y;

            return {
              x: translatedX * scaleFactor + offsetX,
              y: translatedY * scaleFactor + offsetY,
            };
          });

          // 3.2 计算转换后这条线的新的边界框左上角坐标
          const newMinX = Math.min(...transformedPoints.map(p => p.x));
          const newMinY = Math.min(...transformedPoints.map(p => p.y));

          return {
            type: CanvasItemType.DRAWING,
            x: newMinX, // 定位点
            y: newMinY, // 定位点
            // 内部点的坐标是相对于这个新的定位点的
            points: transformedPoints.map(p => ({
              x: p.x - newMinX,
              y: p.y - newMinY,
            })),
            color: '#eab308',
            strokeWidth: 2,
          };
        });

        addItems(finalItems);

      } catch (e: any) {
        console.error(e);
        alert(`PLT解析失败: ${e.message}`);
      }
      return;
    }

    alert('不支持的文件类型');
  }, [addItems, parseSvgWithSvgson]);

  // 分图层导出预览和传递到安卓
  const handleNext = async () => {
<<<<<<< HEAD
    // 记录当前选中项
    const prevSelected = selectedItemId;
    setSelectedItemId(null);
    await new Promise(r => setTimeout(r, 0)); // 等待UI刷新

    // 固定导出分辨率
    const exportWidth = 2500;
    const exportHeight = 2500;
    // 1. 获取每个图层的items
    const layerData = await Promise.all(layers.map(async layer => {
      // 只导出可见图层
      if (!layer.isVisible) return null;
      // 只导出当前图层的items
      const layerItems = items.filter(item => item.layerId === layer.id);
      // 构造SVG字符串，viewBox仍然用canvasWidth/canvasHeight，width/height用2500
      const svg = `<svg xmlns='http://www.w3.org/2000/svg' width='${exportWidth}' height='${exportHeight}' viewBox='0 0 ${canvasWidth} ${canvasHeight}'>` +
        `<g>${document.querySelectorAll(`[data-layer-id='${layer.id}']`)[0]?.innerHTML || ''}</g></svg>`;
      // SVG转图片
      const imgUrl = await new Promise(resolve => {
        const img = new window.Image();
        const svgBlob = new Blob([svg], { type: 'image/svg+xml' });
        const url = URL.createObjectURL(svgBlob);
        img.onload = () => {
          const canvas = document.createElement('canvas');
          canvas.width = exportWidth;
          canvas.height = exportHeight;
          const ctx = canvas.getContext('2d');
          if (ctx) {
            ctx.imageSmoothingEnabled = true;
            ctx.imageSmoothingQuality = 'high';
            ctx.drawImage(img, 0, 0, exportWidth, exportHeight);
          }
          URL.revokeObjectURL(url);
          resolve(canvas.toDataURL('image/png', 1));
        };
        img.src = url;
      });
      return {
        id: layer.id,
        name: layer.name,
        printingMethod: layer.printingMethod,
        bitmap: imgUrl,
        width: exportWidth,
        height: exportHeight
      };
    }));
    // 过滤掉不可见图层
    const filtered = layerData.filter(Boolean);

    // 新增：将每个图层图片保存为临时文件，并传递文件路径和雕刻方式
    // if (typeof window !== 'undefined' && window.Android && typeof window.Android.saveTempFile === 'function' && typeof window.Android.onNextStep === 'function') {
    if(window.webkit && window.webkit.messageHandlers.jsBridge) {
      const layerDataWithFiles = await Promise.all(filtered.map(async (layer, idx) => {
        if (!layer) return null;
        // bitmap: data:image/png;base64,xxxx
        let filePath = '';
        if (window.Android && typeof window.Android.saveTempFile === 'function') {
          filePath = window.Android.saveTempFile(layer.bitmap as string, `layer_${idx}.png`);
        }
        if (window.webkit && window.webkit.messageHandlers.jsBridge) {
            window.webkit.messageHandlers.jsBridge.postMessage({
                action: "saveTempFile",
                data1: layer.bitmap as string,
                data2: `layer_${idx}.png`
            });
        } else {
            console.log("JSBridge not available");
        }
        return {
          filePath,
          printingMethod: layer.printingMethod,
          name: layer.name,
          id: layer.id,
          width: layer.width,
          height: layer.height
        };
      }));
      // 过滤掉 null
      const validLayers = layerDataWithFiles.filter(Boolean);
      // 只传递二维数组 [[filePath, printingMethod], ...]
      const arr2d = validLayers
        .filter(layer => !!layer)
        .map(layer => [(layer as any).filePath, (layer as any).printingMethod]);
      if (window.Android && typeof window.Android.onNextStep === 'function') {
        window.Android.onNextStep(JSON.stringify(arr2d));
      }
      if (window.webkit && window.webkit.messageHandlers.jsBridge) {
          window.webkit.messageHandlers.jsBridge.postMessage({
              action: "onNextStep",
              data: JSON.stringify(arr2d)
          });
      } else {
          console.log("JSBridge not available");
      }
      // 恢复选中项
      setSelectedItemId(prevSelected);
      return;
    }

    // 兼容：如果没有Android接口，仍然弹窗预览
    // 弹窗预览
    const win = window.open('', '_blank');
    if (win) {
      win.document.write('<html><head><title>分图层导出预览</title></head><body style="font-family:sans-serif">');
      win.document.write('<h2>分图层导出预览</h2>');
      win.document.write(`<p style="color:#666;margin-bottom:20px;">导出分辨率: 2500×2500 像素</p>`);
      filtered.forEach(layer => {
        if (!layer) return;
        win.document.write(`<div style="margin-bottom:32px"><h3>${layer.name}（打印方式：${layer.printingMethod}）</h3><img src="${layer.bitmap}" style="max-width:400px;border:1px solid #ccc;"/></div>`);
      });
      win.document.write('</body></html>');
      win.document.close();
    } else {
      alert('无法打开新窗口，请检查浏览器设置');
    }
    // 恢复选中项
    setSelectedItemId(prevSelected);
=======
    setStep(2);
    setSelectedLayerId(layers[0]?.id || null);
    setDrawer(null); // 新增：关闭移动端工具栏
>>>>>>> c6131c27
  };

  const selectedItem = items.find(p => p.id === selectedItemId) || null;

  useEffect(() => {
    // 提供给外部调用的图片注入接口
    (window as any).setWhiteboardImage = (base64ata: string) => {
      const img = new Image();
      img.onload = () => {
        addImage(base64ata, img.width, img.height);
      };
      img.src = base64ata;
    };
    // 可选：卸载时清理
    return () => {
      delete (window as any).setWhiteboardImage;
    };
  }, [addImage]);

  const imageInputRef = React.useRef<HTMLInputElement>(null);
  const importInputRef = React.useRef<HTMLInputElement>(null);

  const handleImageUpload = (event: React.ChangeEvent<HTMLInputElement>) => {
    const file = event.target.files?.[0];
    if (file) {
      const reader = new FileReader();
      reader.onload = (e) => {
        const img = new window.Image();
        img.onload = () => {
          addImage(e.target?.result as string, img.width, img.height);
        };
        img.src = e.target?.result as string;
      };
      reader.readAsDataURL(file);
    }
    event.currentTarget.value = '';
  };

  // 7.22
  const handleImport = (event: React.ChangeEvent<HTMLInputElement>) => {
    const file = event.target.files?.[0];
    if (!file) return;
    const reader = new FileReader();
    const ext = file.name.split('.').pop()?.toLowerCase() || '';

    // === 核心逻辑：根据文件类型选择不同的读取方式 ===
    if (ext === 'svg') {
      // --- 针对 SVG 文件的特殊处理流程 ---

      // a. 设置 onload 回调，它会接收到一个文本字符串
      reader.onload = (e) => {
        // 步骤 1: 获取 SVG 文件内容的字符串，这就是你想要的【中间变量】
        const svgString = e.target?.result as string;
        if (!svgString) return;

        console.log("成功读取SVG为字符串:", svgString.substring(0, 100) + '...'); // 你可以在这里操作 svgString

        // 步骤 2: 手动将 SVG 字符串转换为 Data URL
        const dataUrl = 'data:image/svg+xml;base64,' + btoa(svgString);

        // 步骤 3: 后续流程与原来完全相同，使用 Data URL 获取尺寸
        const img = new Image();
        img.onload = () => {
          addImage(dataUrl, img.width, img.height);
        };
        img.src = dataUrl;
      };
      // b. 启动读取过程，读取为【纯文本】
      reader.readAsText(file);
    }
    else if (ext === 'dxf') {
      reader.onload = (e) => {
        try {
          const dxfContents = e.target?.result as string;
          const helper = new Helper(dxfContents);
          const generatedSvg = helper.toSVG();

          // 核心：在这里调用我们的新函数！
          // 它会处理 SVG 字符串，并最终调用 onAddImage
          processSvgString(generatedSvg, addImage);

        } catch (err) {
          alert("解析 DXF 文件时发生错误。");
        }
      };
      reader.readAsText(file);
    }
    else if (ext === 'plt') {
      reader.onload = (e) => {
        if (typeof e.target?.result === 'string') {
          handleImportFile({
            name: file.name,
            ext,
            content: e.target.result
          });
        }
      };
      reader.readAsText(file);
    }
    else alert('不支持的文件类型');

    event.currentTarget.value = '';
  };

  const processSvgString = (
    svgString: string,
    onComplete: (dataUrl: string, width: number, height: number) => void
  ) => {
    const dataUrl = 'data:image/svg+xml;base64,' + btoa(svgString);
    const img = new Image();
    img.onload = () => {
      onComplete(dataUrl, img.width, img.height);
    };
    img.onerror = () => {
      alert("无法从 SVG 字符串加载图像。");
    };
    img.src = dataUrl;
  };

  // const handleImport = (event: React.ChangeEvent<HTMLInputElement>) => {
  //   const file = event.target.files?.[0];
  //   if (!file) return;
  //   const ext = file.name.split('.').pop()?.toLowerCase() || '';
  //   const reader = new FileReader();
  //   reader.onload = (e) => {
  //     if (typeof e.target?.result === 'string') {
  //       handleImportFile({
  //         name: file.name,
  //         ext,
  //         content: e.target.result
  //       });
  //     }
  //   };
  //   reader.readAsText(file);
  //   event.currentTarget.value = '';
  // };

  useEffect(() => {
    (window as any).setCanvasSize = (w: number, h: number) => {
      setCanvasWidth(w);
      setCanvasHeight(h);
    };

    // --- 【新增】添加图片的桥 ---
    // 我们将 addImage 函数也挂载到 window 对象上
    (window as any).addImageToCanvas = (href: string, width: number, height: number) => {
      // 这里直接调用你已经写好的 addImage 函数
      addImage(href, width, height);
    };

    // 新增：主动向安卓端请求画布大小
    if (window.Android && typeof window.Android.getPlatformSize === 'function') {
      try {
        const size = window.Android.getPlatformSize();
        let obj: any = size;
        if (typeof size === 'string') {
          try {
            obj = JSON.parse(size);
          } catch (e) {
            obj = null;
          }
        }
        if (obj && typeof obj === 'object' && 'width' in obj && 'height' in obj) {
          setCanvasWidth(Number(obj.width));
          setCanvasHeight(Number(obj.height));
        }
      } catch (e) {
        // 忽略异常，保持默认
      }
    }
    return () => {
      delete (window as any).setCanvasSize;
      delete (window as any).addImageToCanvas;
    };
  }, [addImage]);
  
  return (
    <div className="h-screen w-screen flex flex-row font-sans text-gray-800 bg-gray-100 overflow-hidden" style={{ width: '100vw', height: '100vh', minHeight: '100vh', minWidth: '100vw' }}>
      {/* 页面顶部：下一步、撤销按钮 */}
      {step === 1 && (
        <div className="w-full flex flex-row items-center justify-between px-4 py-2 bg-white border-b border-gray-200 fixed top-0 left-0 z-40 md:static md:justify-end md:py-0 md:px-0">
          <div className="flex flex-row gap-2">
            <button
              className="px-4 py-2 rounded bg-gray-200 text-gray-800 text-sm font-medium shadow-sm hover:bg-gray-300"
              onClick={undo}
              disabled={history.length === 0}
            >撤销</button>
          </div>
          {/* 新增：画布大小显示在中间 */}
          <div className="flex-1 flex justify-center">
            <span style={{ color: '#888', fontSize: 13 }}>
              画布大小：{canvasWidth} × {canvasHeight}
            </span>
          </div>
          <div className="flex flex-row gap-2">
            <button
              className="px-4 py-2 rounded bg-blue-500 text-white text-sm font-medium shadow-sm hover:bg-blue-600"
              onClick={handleNext}
            >下一步</button>
          </div>
        </div>
      )}
      {/* Main Content Area */}
      {step === 1 ? (
        <>
          <div className="flex-1 flex flex-col min-h-0 min-w-0 pt-14 md:pt-0">
            {/* PC端工具栏 */}
            <div className="hidden md:block h-16 bg-white border-b border-gray-200">
              <Toolbar
                onOpenCategoryPicker={setOpenCategory}
                onAddImage={() => { imageInputRef.current?.click(); }}
                activeTool={activeTool}
                onSetTool={setActiveTool}
                onUndo={undo}
                canUndo={history.length > 0}
                onImportFile={handleImportFile}
                onNext={handleNext}
              />
            </div>
            <main className="flex-1 flex flex-col min-h-0 min-w-0 bg-white relative">
              <Canvas
                items={items}
                layers={layers}
                selectedItemId={selectedItemId}
                onSelectItem={setSelectedItemId}
                onUpdateItem={updateItem}
                onAddItem={addItem}
                onCommitUpdate={commitUpdate}
                activeTool={activeTool}
                canvasWidth={canvasWidth}
                canvasHeight={canvasHeight}
                setItems={setItems}
                eraserRadius={eraserRadius}
              />
            </main>
            {/* 底部工具栏抽屉触发按钮，仅移动端显示 */}
            <button
              className="fixed bottom-4 left-1/2 -translate-x-1/2 z-40 px-6 py-2 rounded-full bg-gray-800 text-white text-base shadow-lg md:hidden"
              style={{ paddingBottom: 'env(safe-area-inset-bottom,16px)' }}
              onClick={() => setDrawer('toolbar')}
            >工具栏</button>
          </div>
          {/* 右侧面板：仅PC端显示 */}
          <aside className="w-72 flex-shrink-0 bg-white border-l border-gray-200 flex flex-col min-h-0 min-w-0 hidden md:flex">
            {selectedItem ? (
              <ParameterEditor
                selectedItem={selectedItem}
                layers={layers}
                onUpdateItem={updateItem}
                onDeleteItem={deleteItem}
                onCommitUpdate={commitUpdate}
              />
            ) : (
              <div className="p-4 h-full flex flex-col">
                <h3 className="text-lg font-semibold text-gray-800 mb-4 flex-shrink-0">图层管理</h3>
                <LayerPanel
                  layers={layers}
                  activeLayerId={activeLayerId}
                  onAddLayer={addLayer}
                  onDeleteLayer={deleteLayer}
                  onUpdateLayer={updateLayer}
                  onSetActiveLayerId={setActiveLayerId}
                  onMoveLayer={moveLayer}
                />
              </div>
            )}
          </aside>
        </>
      ) : (
        // step === 2: 图层设置界面
        <div className="w-full h-full flex flex-col">
          {/* 顶部返回栏 */}
          <div className="flex items-center justify-between px-4 py-2 bg-white border-b border-gray-200">
            <div className="flex items-center">
              <button
                className="mr-4 px-3 py-1 rounded bg-gray-200 text-gray-800 text-sm font-medium hover:bg-gray-300"
                onClick={() => setStep(1)}
              >返回</button>
              <span className="text-lg font-bold">导出预览</span>
            </div>
            <button
              className="px-4 py-2 bg-blue-600 text-white rounded hover:bg-blue-700 transition-colors text-sm font-medium"
              onClick={() => {
                // TODO: 具体的业务逻辑后续会补充
                console.log('生成G代码', { layers, items });
              }}
            >
              生成G代码
            </button>
          </div>
          <div className="flex-1 min-h-0 min-w-0">
            <LayerSettingsPanel
              layers={layers}
              selectedLayerId={selectedLayerId}
              onSelectLayer={setSelectedLayerId}
              onUpdateLayer={(layerId, updates) => {
                setLayers(prev => prev.map(l => l.id === layerId ? { ...l, ...updates } : l));
              }}
              items={items}
              canvasWidth={canvasWidth}
              canvasHeight={canvasHeight}
            />
          </div>
        </div>
      )}
      {openCategory && (
        <CategoryPicker
          category={openCategory}
          onAddPart={addPart}
          onClose={() => setOpenCategory(null)}
        />
      )}

      {/* 工具栏抽屉，仅移动端显示 */}
      {drawer === 'toolbar' && (
        <div className="fixed left-0 right-0 bottom-0 z-50 flex justify-center items-end" style={{ paddingBottom: 'env(safe-area-inset-bottom,16px)' }}>
          <div className="bg-white rounded-t-2xl shadow-lg p-4 flex flex-col items-stretch w-full">
            <div className="w-full flex justify-between items-center mb-2">
              <span className="font-semibold">工具栏</span>
              <button className="text-gray-500 text-lg" onClick={() => setDrawer(null)}>×</button>
            </div>
            <div className="grid grid-cols-3 grid-rows-3 md:grid-cols-3 md:grid-rows-3 gap-3 w-full">
              {/* 第一行：选择、涂鸦、橡皮擦 */}
              <button
                className={`flex flex-col items-center justify-center w-full h-14 rounded-lg transition-colors ${activeTool === ToolType.SELECT
                  ? 'bg-teal-500 text-white'
                  : 'bg-gray-100 text-gray-800'
                  }`}
                onClick={() => setActiveTool(ToolType.SELECT)}
              >
                <img src={SelectIcon} alt="选择" className="w-6 h-6 mb-1" />
                <span className="text-xs">选择</span>
              </button>
              <button
                className={`flex flex-col items-center justify-center w-full h-14 rounded-lg transition-colors ${activeTool === ToolType.PEN
                  ? 'bg-teal-500 text-white'
                  : 'bg-gray-100 text-gray-800'
                  }`}
                onClick={() => setActiveTool(ToolType.PEN)}
              >
                <img src={DoodleIcon} alt="涂鸦" className="w-6 h-6 mb-1" />
                <span className="text-xs">涂鸦</span>
              </button>
              <button
                className={`flex flex-col items-center justify-center w-full h-14 rounded-lg transition-colors ${activeTool === ToolType.ERASER
                  ? 'bg-teal-500 text-white'
                  : 'bg-gray-100 text-gray-800'
                  }`}
                onClick={() => {
                  setActiveTool(ToolType.ERASER);
                  setSelectedItemId(null); // 切换橡皮擦时取消选中
                }}
              >
                <img src={EraserIcon} alt="橡皮擦" className="w-6 h-6 mb-1" />
                <span className="text-xs">橡皮擦</span>
              </button>
              {/* 第二行、第三行保持原有按钮顺序即可 */}
              {/* 属性按钮 */}
              <button
                className={`flex flex-col items-center justify-center w-full h-14 rounded-lg transition-colors ${!selectedItem
                  ? 'bg-gray-100 text-gray-400 cursor-not-allowed'
                  : 'bg-gray-100 text-gray-800 hover:bg-gray-200'
                  }`}
                onClick={() => setDrawer('property')}
                disabled={!selectedItem}
              >
                <img src={PropertyIcon} alt="属性" className="w-6 h-6 mb-1" />
                <span className="text-xs">属性</span>
              </button>
              <button
                className="flex flex-col items-center justify-center w-full h-14 bg-gray-100 rounded-lg hover:bg-gray-200 transition-colors text-gray-800"
                onClick={() => setDrawer('layer')}
              >
                <img src={LayerIcon} alt="图层" className="w-6 h-6 mb-1" />
                <span className="text-xs">图层</span>
              </button>
              {/* 基础形状按钮 */}
              <div className="flex flex-col items-center justify-center w-full h-14 bg-gray-100 rounded-lg hover:bg-gray-200 transition-colors text-gray-800" onClick={() => {
                setOpenCategory('BASIC_SHAPES');
                setDrawer(null); // 关闭工具栏抽屉
              }} style={{ cursor: 'pointer' }}>
                <img src={ShapeIcon} alt="形状" className="w-6 h-6 mb-1" />
                <span className="text-xs">形状</span>
              </div>
              {/* 零件库按钮 */}
              <div className="flex flex-col items-center justify-center w-full h-14 bg-gray-100 rounded-lg hover:bg-gray-200 transition-colors text-gray-800" onClick={() => {
                setOpenCategory('PART_LIBRARY');
                setDrawer(null); // 关闭工具栏抽屉
              }} style={{ cursor: 'pointer' }}>
                <img src={PartLibraryIcon} alt="零件库" className="w-6 h-6 mb-1" />
                <span className="text-xs">零件库</span>
              </div>
              {/* 图片按钮（新版：按钮和input合并，input只覆盖按钮区域） */}
              <div style={{ position: 'relative', width: '100%' }}>
                <button className="flex flex-col items-center justify-center w-full h-14 bg-gray-100 rounded-lg hover:bg-gray-200 transition-colors text-gray-800">
                  <img src={ImageIcon} alt="图片" className="w-6 h-6 mb-1" />
                  <span className="text-xs">图片</span>
                </button>
                <input
                  type="file"
                  accept="image/*"
                  style={{ position: 'absolute', left: 0, top: 0, width: '100%', height: '100%', opacity: 0, zIndex: 10, cursor: 'pointer' }}
                  onChange={handleImageUpload}
                />
              </div>
              {/* 导入按钮（新版：按钮和input合并，input只覆盖按钮区域） */}
              <div style={{ position: 'relative', width: '100%' }}>
                <button className="flex flex-col items-center justify-center w-full h-14 bg-gray-100 rounded-lg hover:bg-gray-200 transition-colors text-gray-800">
                  <img src={ImportIcon} alt="导入" className="w-6 h-6 mb-1" />
                  <span className="text-xs">导入</span>
                </button>
                <input
                  type="file"
                  accept=".dxf,.svg,.plt"
                  style={{ position: 'absolute', left: 0, top: 0, width: '100%', height: '100%', opacity: 0, zIndex: 10, cursor: 'pointer' }}
                  onChange={handleImport}
                />
              </div>
            </div>
            {/* 橡皮擦半径调节，仅橡皮擦激活时显示 */}
            {activeTool === ToolType.ERASER && (
              <div className="mt-4 flex flex-col items-center">
                <label className="text-xs text-gray-600 mb-1">擦除范围：{eraserRadius}px</label>
                <input
                  type="range"
                  min={8}
                  max={64}
                  value={eraserRadius}
                  onChange={e => setEraserRadius(Number(e.target.value))}
                  className="w-40"
                />
              </div>
            )}
            {/* 隐藏的文件选择input */}
            <input
              type="file"
              ref={imageInputRef}
              className="hidden"
              accept="image/*"
              onChange={e => { handleImageUpload(e); }}
            />
            <input
              type="file"
              ref={importInputRef}
              className="hidden"
              accept=".dxf,.svg,.plt"
              onChange={handleImport}
            />
          </div>
        </div>
      )}

      {/* 移动端底部抽屉：属性/图层 */}
      {drawer === 'property' && selectedItem && (
        <div
          className="fixed left-0 right-0 bottom-0 z-50 bg-white rounded-t-2xl shadow-lg p-4 flex flex-col items-stretch w-full"
          style={{ paddingBottom: 'env(safe-area-inset-bottom,16px)' }}
        >
          <div className="w-full flex justify-between items-center mb-2">
            <span className="font-semibold">属性编辑</span>
            <button className="text-gray-500 text-lg" onClick={() => setDrawer(null)}>×</button>
          </div>
          <div className="w-full overflow-y-auto" style={{ maxHeight: '50vh' }}>
            <ParameterEditor
              selectedItem={selectedItem}
              layers={layers}
              onUpdateItem={updateItem}
              onDeleteItem={deleteItem}
              onCommitUpdate={commitUpdate}
            />
          </div>
        </div>
      )}
      {drawer === 'layer' && (
        <div
          className="fixed left-0 right-0 bottom-0 z-50 bg-white rounded-t-2xl shadow-lg p-4 flex flex-col items-stretch w-full"
          style={{ paddingBottom: 'env(safe-area-inset-bottom,16px)' }}
        >
          <div className="w-full flex justify-between items-center mb-2">
            <span className="font-semibold">图层管理</span>
            <button className="text-gray-500 text-lg" onClick={() => setDrawer(null)}>×</button>
          </div>
          <div className="w-full overflow-y-auto" style={{ maxHeight: '50vh' }}>
            <LayerPanel
              layers={layers}
              activeLayerId={activeLayerId}
              onAddLayer={addLayer}
              onDeleteLayer={deleteLayer}
              onUpdateLayer={updateLayer}
              onSetActiveLayerId={setActiveLayerId}
              onMoveLayer={moveLayer}
            />
          </div>
        </div>
      )}
    </div>
  );

  
};

// 声明window.Android类型
declare global {
  interface Window {
    Android?: {
      onNextStep?: (data: string) => void;
      saveTempFile?: (base64: string, fileName: string) => string; // 新增保存临时文件接口
      getPlatformSize?: () => string | { width: number | string; height: number | string }; // 新增获取画布大小接口
    };
    webkit?: {
      messageHandlers: {
        jsBridge: {
          postMessage: (message: any) => void;
        };
      };
    };
    iOS?: {
        getPlatformSize(): Promise<string>;
      };
  }
}

export default App;<|MERGE_RESOLUTION|>--- conflicted
+++ resolved
@@ -992,129 +992,126 @@
 
   // 分图层导出预览和传递到安卓
   const handleNext = async () => {
-<<<<<<< HEAD
-    // 记录当前选中项
-    const prevSelected = selectedItemId;
-    setSelectedItemId(null);
-    await new Promise(r => setTimeout(r, 0)); // 等待UI刷新
-
-    // 固定导出分辨率
-    const exportWidth = 2500;
-    const exportHeight = 2500;
-    // 1. 获取每个图层的items
-    const layerData = await Promise.all(layers.map(async layer => {
-      // 只导出可见图层
-      if (!layer.isVisible) return null;
-      // 只导出当前图层的items
-      const layerItems = items.filter(item => item.layerId === layer.id);
-      // 构造SVG字符串，viewBox仍然用canvasWidth/canvasHeight，width/height用2500
-      const svg = `<svg xmlns='http://www.w3.org/2000/svg' width='${exportWidth}' height='${exportHeight}' viewBox='0 0 ${canvasWidth} ${canvasHeight}'>` +
-        `<g>${document.querySelectorAll(`[data-layer-id='${layer.id}']`)[0]?.innerHTML || ''}</g></svg>`;
-      // SVG转图片
-      const imgUrl = await new Promise(resolve => {
-        const img = new window.Image();
-        const svgBlob = new Blob([svg], { type: 'image/svg+xml' });
-        const url = URL.createObjectURL(svgBlob);
-        img.onload = () => {
-          const canvas = document.createElement('canvas');
-          canvas.width = exportWidth;
-          canvas.height = exportHeight;
-          const ctx = canvas.getContext('2d');
-          if (ctx) {
-            ctx.imageSmoothingEnabled = true;
-            ctx.imageSmoothingQuality = 'high';
-            ctx.drawImage(img, 0, 0, exportWidth, exportHeight);
-          }
-          URL.revokeObjectURL(url);
-          resolve(canvas.toDataURL('image/png', 1));
-        };
-        img.src = url;
-      });
-      return {
-        id: layer.id,
-        name: layer.name,
-        printingMethod: layer.printingMethod,
-        bitmap: imgUrl,
-        width: exportWidth,
-        height: exportHeight
-      };
-    }));
-    // 过滤掉不可见图层
-    const filtered = layerData.filter(Boolean);
-
-    // 新增：将每个图层图片保存为临时文件，并传递文件路径和雕刻方式
-    // if (typeof window !== 'undefined' && window.Android && typeof window.Android.saveTempFile === 'function' && typeof window.Android.onNextStep === 'function') {
-    if(window.webkit && window.webkit.messageHandlers.jsBridge) {
-      const layerDataWithFiles = await Promise.all(filtered.map(async (layer, idx) => {
-        if (!layer) return null;
-        // bitmap: data:image/png;base64,xxxx
-        let filePath = '';
-        if (window.Android && typeof window.Android.saveTempFile === 'function') {
-          filePath = window.Android.saveTempFile(layer.bitmap as string, `layer_${idx}.png`);
-        }
-        if (window.webkit && window.webkit.messageHandlers.jsBridge) {
-            window.webkit.messageHandlers.jsBridge.postMessage({
-                action: "saveTempFile",
-                data1: layer.bitmap as string,
-                data2: `layer_${idx}.png`
-            });
-        } else {
-            console.log("JSBridge not available");
-        }
-        return {
-          filePath,
-          printingMethod: layer.printingMethod,
-          name: layer.name,
-          id: layer.id,
-          width: layer.width,
-          height: layer.height
-        };
-      }));
-      // 过滤掉 null
-      const validLayers = layerDataWithFiles.filter(Boolean);
-      // 只传递二维数组 [[filePath, printingMethod], ...]
-      const arr2d = validLayers
-        .filter(layer => !!layer)
-        .map(layer => [(layer as any).filePath, (layer as any).printingMethod]);
-      if (window.Android && typeof window.Android.onNextStep === 'function') {
-        window.Android.onNextStep(JSON.stringify(arr2d));
-      }
-      if (window.webkit && window.webkit.messageHandlers.jsBridge) {
-          window.webkit.messageHandlers.jsBridge.postMessage({
-              action: "onNextStep",
-              data: JSON.stringify(arr2d)
-          });
-      } else {
-          console.log("JSBridge not available");
-      }
-      // 恢复选中项
-      setSelectedItemId(prevSelected);
-      return;
-    }
-
-    // 兼容：如果没有Android接口，仍然弹窗预览
-    // 弹窗预览
-    const win = window.open('', '_blank');
-    if (win) {
-      win.document.write('<html><head><title>分图层导出预览</title></head><body style="font-family:sans-serif">');
-      win.document.write('<h2>分图层导出预览</h2>');
-      win.document.write(`<p style="color:#666;margin-bottom:20px;">导出分辨率: 2500×2500 像素</p>`);
-      filtered.forEach(layer => {
-        if (!layer) return;
-        win.document.write(`<div style="margin-bottom:32px"><h3>${layer.name}（打印方式：${layer.printingMethod}）</h3><img src="${layer.bitmap}" style="max-width:400px;border:1px solid #ccc;"/></div>`);
-      });
-      win.document.write('</body></html>');
-      win.document.close();
-    } else {
-      alert('无法打开新窗口，请检查浏览器设置');
-    }
-    // 恢复选中项
-    setSelectedItemId(prevSelected);
-=======
+    // // 记录当前选中项
+    // const prevSelected = selectedItemId;
+    // setSelectedItemId(null);
+    // await new Promise(r => setTimeout(r, 0)); // 等待UI刷新
+
+    // // 固定导出分辨率
+    // const exportWidth = 2500;
+    // const exportHeight = 2500;
+    // // 1. 获取每个图层的items
+    // const layerData = await Promise.all(layers.map(async layer => {
+    //   // 只导出可见图层
+    //   if (!layer.isVisible) return null;
+    //   // 只导出当前图层的items
+    //   const layerItems = items.filter(item => item.layerId === layer.id);
+    //   // 构造SVG字符串，viewBox仍然用canvasWidth/canvasHeight，width/height用2500
+    //   const svg = `<svg xmlns='http://www.w3.org/2000/svg' width='${exportWidth}' height='${exportHeight}' viewBox='0 0 ${canvasWidth} ${canvasHeight}'>` +
+    //     `<g>${document.querySelectorAll(`[data-layer-id='${layer.id}']`)[0]?.innerHTML || ''}</g></svg>`;
+    //   // SVG转图片
+    //   const imgUrl = await new Promise(resolve => {
+    //     const img = new window.Image();
+    //     const svgBlob = new Blob([svg], { type: 'image/svg+xml' });
+    //     const url = URL.createObjectURL(svgBlob);
+    //     img.onload = () => {
+    //       const canvas = document.createElement('canvas');
+    //       canvas.width = exportWidth;
+    //       canvas.height = exportHeight;
+    //       const ctx = canvas.getContext('2d');
+    //       if (ctx) {
+    //         ctx.imageSmoothingEnabled = true;
+    //         ctx.imageSmoothingQuality = 'high';
+    //         ctx.drawImage(img, 0, 0, exportWidth, exportHeight);
+    //       }
+    //       URL.revokeObjectURL(url);
+    //       resolve(canvas.toDataURL('image/png', 1));
+    //     };
+    //     img.src = url;
+    //   });
+    //   return {
+    //     id: layer.id,
+    //     name: layer.name,
+    //     printingMethod: layer.printingMethod,
+    //     bitmap: imgUrl,
+    //     width: exportWidth,
+    //     height: exportHeight
+    //   };
+    // }));
+    // // 过滤掉不可见图层
+    // const filtered = layerData.filter(Boolean);
+
+    // // 新增：将每个图层图片保存为临时文件，并传递文件路径和雕刻方式
+    // // if (typeof window !== 'undefined' && window.Android && typeof window.Android.saveTempFile === 'function' && typeof window.Android.onNextStep === 'function') {
+    // if(window.webkit && window.webkit.messageHandlers.jsBridge) {
+    //   const layerDataWithFiles = await Promise.all(filtered.map(async (layer, idx) => {
+    //     if (!layer) return null;
+    //     // bitmap: data:image/png;base64,xxxx
+    //     let filePath = '';
+    //     if (window.Android && typeof window.Android.saveTempFile === 'function') {
+    //       filePath = window.Android.saveTempFile(layer.bitmap as string, `layer_${idx}.png`);
+    //     }
+    //     if (window.webkit && window.webkit.messageHandlers.jsBridge) {
+    //         window.webkit.messageHandlers.jsBridge.postMessage({
+    //             action: "saveTempFile",
+    //             data1: layer.bitmap as string,
+    //             data2: `layer_${idx}.png`
+    //         });
+    //     } else {
+    //         console.log("JSBridge not available");
+    //     }
+    //     return {
+    //       filePath,
+    //       printingMethod: layer.printingMethod,
+    //       name: layer.name,
+    //       id: layer.id,
+    //       width: layer.width,
+    //       height: layer.height
+    //     };
+    //   }));
+    //   // 过滤掉 null
+    //   const validLayers = layerDataWithFiles.filter(Boolean);
+    //   // 只传递二维数组 [[filePath, printingMethod], ...]
+    //   const arr2d = validLayers
+    //     .filter(layer => !!layer)
+    //     .map(layer => [(layer as any).filePath, (layer as any).printingMethod]);
+    //   if (window.Android && typeof window.Android.onNextStep === 'function') {
+    //     window.Android.onNextStep(JSON.stringify(arr2d));
+    //   }
+    //   if (window.webkit && window.webkit.messageHandlers.jsBridge) {
+    //       window.webkit.messageHandlers.jsBridge.postMessage({
+    //           action: "onNextStep",
+    //           data: JSON.stringify(arr2d)
+    //       });
+    //   } else {
+    //       console.log("JSBridge not available");
+    //   }
+    //   // 恢复选中项
+    //   setSelectedItemId(prevSelected);
+    //   return;
+    // }
+
+    // // 兼容：如果没有Android接口，仍然弹窗预览
+    // // 弹窗预览
+    // const win = window.open('', '_blank');
+    // if (win) {
+    //   win.document.write('<html><head><title>分图层导出预览</title></head><body style="font-family:sans-serif">');
+    //   win.document.write('<h2>分图层导出预览</h2>');
+    //   win.document.write(`<p style="color:#666;margin-bottom:20px;">导出分辨率: 2500×2500 像素</p>`);
+    //   filtered.forEach(layer => {
+    //     if (!layer) return;
+    //     win.document.write(`<div style="margin-bottom:32px"><h3>${layer.name}（打印方式：${layer.printingMethod}）</h3><img src="${layer.bitmap}" style="max-width:400px;border:1px solid #ccc;"/></div>`);
+    //   });
+    //   win.document.write('</body></html>');
+    //   win.document.close();
+    // } else {
+    //   alert('无法打开新窗口，请检查浏览器设置');
+    // }
+    // // 恢复选中项
+    // setSelectedItemId(prevSelected);
     setStep(2);
     setSelectedLayerId(layers[0]?.id || null);
     setDrawer(null); // 新增：关闭移动端工具栏
->>>>>>> c6131c27
   };
 
   const selectedItem = items.find(p => p.id === selectedItemId) || null;
