<<<<<<< HEAD
import React, { useState, useCallback, useEffect } from 'react';
import type { CanvasItem, CanvasItemData, PartType, Layer, Part, ImageObject } from './types';
import { CanvasItemType, ToolType, PrintingMethod } from './types';
import { PART_LIBRARY, BASIC_SHAPES } from './constants';
import Toolbar from './components/Toolbar';
import Canvas from './components/Canvas';
import ParameterEditor from './components/ParameterEditor';
import CategoryPicker from './components/CategoryPicker';
import LayerPanel from './components/LayerPanel';
import LayerSettingsPanel from './components/LayerSettingsPanel';
// @ts-ignore
import { Helper, parseString as parseDxf } from 'dxf';
import { parse as parseSvgson } from 'svgson';
import SelectIcon from './assets/选择.svg';
import EraserIcon from './assets/橡皮擦.svg';
import ShapeIcon from './assets/形状.svg';
import LayerIcon from './assets/图层.svg';
import DoodleIcon from './assets/涂鸦.svg';
import ImageIcon from './assets/图片.svg';
import ImportIcon from './assets/导入.svg';
import PartLibraryIcon from './assets/零件库.svg';
import PropertyIcon from './assets/属性.svg';
import HomeIcon from './assets/回零.svg';
import { useLocation, useSearchParams } from 'react-router-dom';

// 浏览器端简易 HPGL 解析器，仅支持 PU/PD/PA 指令
function simpleParseHPGL(content: string) {
  // 返回 [{type: 'PU'|'PD'|'PA', points: [[x,y], ...]}]
  const cmds: { type: string; points: [number, number][] }[] = [];
  content.replace(/(PU|PD|PA)([^;]*);/gi, (_: any, type: string, pts: string) => {
    const points = pts
      .split(',')
      .map(s => s.trim())
      .filter(Boolean)
      .reduce((arr: [number, number][], val, idx, src) => {
        if (idx % 2 === 0 && src[idx + 1] !== undefined) {
          arr.push([parseFloat(val), parseFloat(src[idx + 1])]);
        }
        return arr;
      }, [] as [number, number][]);
    cmds.push({ type: type.toUpperCase(), points });
    return '';
  });
  return cmds;
}

// 计算包围盒工具函数
function getGroupBoundingBox(items: CanvasItemData[]): { minX: number, minY: number, maxX: number, maxY: number } {
  let minX = Infinity, minY = Infinity, maxX = -Infinity, maxY = -Infinity;
  items.forEach(item => {
    const itemPoints = 'points' in item && Array.isArray(item.points) ? item.points : [];
    const strokeWidth = (item as any).strokeWidth || 0;
    if (itemPoints.length > 0) {
      const itemMinX = (item.x ?? 0) + Math.min(...itemPoints.map((p: any) => p.x)) - strokeWidth / 2;
      const itemMinY = (item.y ?? 0) + Math.min(...itemPoints.map((p: any) => p.y)) - strokeWidth / 2;
      const itemMaxX = (item.x ?? 0) + Math.max(...itemPoints.map((p: any) => p.x)) + strokeWidth / 2;
      const itemMaxY = (item.y ?? 0) + Math.max(...itemPoints.map((p: any) => p.y)) + strokeWidth / 2;
      minX = Math.min(minX, itemMinX);
      minY = Math.min(minY, itemMinY);
      maxX = Math.max(maxX, itemMaxX);
      maxY = Math.max(maxY, itemMaxY);
    } else if ('width' in item && 'height' in item) {
      minX = Math.min(minX, (item.x ?? 0) - item.width / 2 - strokeWidth / 2);
      minY = Math.min(minY, (item.y ?? 0) - item.height / 2 - strokeWidth / 2);
      maxX = Math.max(maxX, (item.x ?? 0) + item.width / 2 + strokeWidth / 2);
      maxY = Math.max(maxY, (item.y ?? 0) + item.height / 2 + strokeWidth / 2);
    }
  });
  return { minX, minY, maxX, maxY };
}

const MAX_HISTORY = 50;
const ALL_PARTS = [...BASIC_SHAPES, ...PART_LIBRARY];

// 1. 定义AppProps接口，支持canvasWidth和canvasHeight
interface AppProps {
  canvasWidth?: number;
  canvasHeight?: number;
}

// 2. App组件支持props传入宽高，默认500
const App: React.FC<AppProps> = () => {
  const firstLayerId = `layer_${Date.now()}`;
  const [layers, setLayers] = useState<Layer[]>([
    { id: `scan_layer_${Date.now()}`, name: '扫描图层', isVisible: true, printingMethod: PrintingMethod.SCAN },
    { id: `engrave_layer_${Date.now()}`, name: '雕刻图层', isVisible: true, printingMethod: PrintingMethod.ENGRAVE }
  ]);
  const [items, setItems] = useState<CanvasItem[]>([]);
  const [history, setHistory] = useState<[Layer[], CanvasItem[]][]>([]);

  const [selectedItemId, setSelectedItemId] = useState<string | null>(null);
  const [activeLayerId, setActiveLayerId] = useState<string | null>(null);
  const [activeTool, setActiveTool] = useState<ToolType>(ToolType.SELECT);
  const [openCategory, setOpenCategory] = useState<string | null>(null);
  const [drawer, setDrawer] = useState<'property' | 'layer' | 'toolbar' | null>(null);
  const [eraserRadius, setEraserRadius] = useState(16);

  const [canvasWidth, setCanvasWidth] = useState(400);
  const [canvasHeight, setCanvasHeight] = useState(400);

  const [step, setStep] = useState(1); // 新增步骤状态
  const [selectedLayerId, setSelectedLayerId] = useState<string | null>(null); // 图层设置界面选中

  // 初始化activeLayerId
  useEffect(() => {
    if (!activeLayerId && layers.length > 0) {
      setActiveLayerId(layers[0].id);
    }
  }, [layers, activeLayerId]);

  // 根据对象类型确定图层类型
  const getPrintingMethodByItemType = useCallback((itemType: CanvasItemType | 'GROUP') => {
    // 矢量图类型（包括形状、零件、涂鸦、文本）
    const vectorTypes = [
      CanvasItemType.RECTANGLE,
      CanvasItemType.CIRCLE,
      CanvasItemType.LINE,
      CanvasItemType.POLYLINE,
      CanvasItemType.ARC,
      CanvasItemType.SECTOR,
      CanvasItemType.EQUILATERAL_TRIANGLE,
      CanvasItemType.ISOSCELES_RIGHT_TRIANGLE,
      CanvasItemType.L_BRACKET,
      CanvasItemType.U_CHANNEL,
      CanvasItemType.FLANGE,
      CanvasItemType.TORUS,
      CanvasItemType.CIRCLE_WITH_HOLES,
      CanvasItemType.RECTANGLE_WITH_HOLES,
      CanvasItemType.DRAWING,
      CanvasItemType.TEXT,
    ];
    
    // 位图类型
    const bitmapTypes = [
      CanvasItemType.IMAGE,
    ];
    
    // GROUP类型默认为矢量（雕刻）
    if (itemType === 'GROUP') {
      return PrintingMethod.ENGRAVE;
    }
    
    if (vectorTypes.includes(itemType as CanvasItemType)) {
      return PrintingMethod.ENGRAVE; // 矢量默认使用雕刻图层
    } else if (bitmapTypes.includes(itemType as CanvasItemType)) {
      return PrintingMethod.SCAN; // 位图只能使用扫描图层
    }
    
    // 默认返回雕刻（矢量）
    return PrintingMethod.ENGRAVE;
  }, []);

  // 获取指定类型的图层ID，如果没有对应类型的图层，则创建
  const getLayerIdByType = useCallback((printingMethod: PrintingMethod) => {
    let layer = layers.find(l => l.printingMethod === printingMethod);
    
    // 如果没有对应类型的图层，创建一个新的
    if (!layer) {
      const newLayer: Layer = {
        id: `layer_${Date.now()}`,
        name: printingMethod === PrintingMethod.SCAN ? '扫描图层' : '雕刻图层',
        isVisible: true,
        printingMethod: printingMethod
      };
      setLayers(prev => [newLayer, ...prev]);
      layer = newLayer;
    }
    
    return layer.id;
  }, [layers]);

  const pushHistory = useCallback((currentLayers: Layer[], currentItems: CanvasItem[]) => {
    setHistory(prev => [...prev.slice(prev.length - MAX_HISTORY + 1), [currentLayers, currentItems]]);
  }, []);

  const addItem = useCallback((itemData: CanvasItemData) => {
    pushHistory(layers, items);
    
    // 根据对象类型自动确定图层
    const printingMethod = getPrintingMethodByItemType(itemData.type);
    const targetLayerId = getLayerIdByType(printingMethod);
    
    const newItem = { 
      ...itemData, 
      id: `item_${Date.now()}_${Math.random()}`, 
      layerId: targetLayerId 
    } as CanvasItem;
    
    setItems(prev => [...prev, newItem]);
    setSelectedItemId(newItem.id);
    setActiveTool(ToolType.SELECT);
  }, [items, layers, pushHistory, getPrintingMethodByItemType, getLayerIdByType]);

  const addItems = useCallback((itemsData: CanvasItemData[]) => {
    pushHistory(layers, items);
    
    const newItems = itemsData.map(itemData => {
      // 根据对象类型自动确定图层
      const printingMethod = getPrintingMethodByItemType(itemData.type);
      const targetLayerId = getLayerIdByType(printingMethod);
      
      return {
        ...itemData,
        id: `item_${Date.now()}_${Math.random()}`,
        layerId: targetLayerId,
      } as CanvasItem;
    });
    
    setItems(prev => [...prev, ...newItems]);
    setSelectedItemId(newItems[newItems.length - 1]?.id || null);
    setActiveTool(ToolType.SELECT);
  }, [items, layers, pushHistory, getPrintingMethodByItemType, getLayerIdByType]);

  const addPart = useCallback((partType: PartType) => {
    const partDefinition = ALL_PARTS.find(p => p.type === partType);
    if (!partDefinition) return;

    addItem({
      type: partType,
      x: 0,
      y: 0,
      parameters: { ...partDefinition.defaultParameters },
      rotation: 0,
    } as Omit<Part, 'id' | 'layerId'>);
    setOpenCategory(null);
  }, [addItem]);

  const addImage = useCallback((href: string, width: number, height: number) => {
    const MAX_IMAGE_WIDTH = 400;
    const MAX_IMAGE_HEIGHT = 400;
    let newWidth = width;
    let newHeight = height;
    const scale = Math.min(MAX_IMAGE_WIDTH / width, MAX_IMAGE_HEIGHT / height, 1);
    if (scale < 1) {
      newWidth = width * scale;
      newHeight = height * scale;
    }
    addItem({
      type: CanvasItemType.IMAGE,
      x: 0, // 设置为原点位置
      y: 0, // 设置为原点位置
      href,
      width: newWidth,
      height: newHeight,
      rotation: 0,
    } as Omit<ImageObject, 'id' | 'layerId'>);
  }, [addItem]);

  const updateItem = useCallback((itemId: string, updates: Partial<CanvasItem>) => {
    // 如果尝试修改图层，需要验证图层类型是否匹配
    if ('layerId' in updates && updates.layerId) {
      const item = items.find(i => i.id === itemId);
      if (item) {
        const targetLayer = layers.find(l => l.id === updates.layerId);
        
        if (targetLayer) {
          // 位图对象只能使用扫描图层
          if (item.type === CanvasItemType.IMAGE && targetLayer.printingMethod === PrintingMethod.ENGRAVE) {
            console.warn('位图对象只能使用扫描图层');
            return; // 阻止位图移动到雕刻图层
          }
          
          // 矢量对象可以使用雕刻或扫描图层（允许灵活分配）
        }
      }
    }
    
    setItems(prevItems =>
      prevItems.map(p => (p.id === itemId ? { ...p, ...updates } as CanvasItem : p))
    );
  }, [items, layers]);

  const commitUpdate = useCallback(() => {
    pushHistory(layers, items);
  }, [items, layers, pushHistory]);

  const deleteItem = useCallback((itemId: string) => {
    pushHistory(layers, items);
    setItems(prevItems => prevItems.filter(p => p.id !== itemId));
    if (selectedItemId === itemId) {
      setSelectedItemId(null);
    }
  }, [selectedItemId, items, layers, pushHistory]);

  const undo = useCallback(() => {
    if (history.length === 0) return;
    const [lastLayers, lastItems] = history[history.length - 1];
    setHistory(prev => prev.slice(0, -1));
    setLayers(lastLayers);
    setItems(lastItems);
    // Ensure activeLayerId is still valid
    if (!lastLayers.find(l => l.id === activeLayerId)) {
      setActiveLayerId(lastLayers[0]?.id || null);
    }
    setSelectedItemId(null);
  }, [history, activeLayerId]);

  // Layer Management - 修改图层管理逻辑
  const addLayer = useCallback(() => {
    // 创建选择图层属性的对话框
    const dialog = document.createElement('div');
    dialog.style.cssText = `
      position: fixed;
      top: 0;
      left: 0;
      width: 100%;
      height: 100%;
      background: rgba(0, 0, 0, 0.5);
      display: flex;
      align-items: center;
      justify-content: center;
      z-index: 10000;
    `;
    
    const content = document.createElement('div');
    content.style.cssText = `
      background: white;
      padding: 20px;
      border-radius: 8px;
      min-width: 300px;
      box-shadow: 0 4px 6px rgba(0, 0, 0, 0.1);
    `;
    
    content.innerHTML = `
      <h3 style="margin: 0 0 15px 0; font-size: 16px; font-weight: bold;">选择图层属性</h3>
      <div style="margin-bottom: 15px;">
        <label style="display: block; margin-bottom: 5px; font-size: 14px;">图层类型：</label>
        <select id="layerType" style="width: 100%; padding: 8px; border: 1px solid #ccc; border-radius: 4px; font-size: 14px;">
          <option value="scan">扫描图层</option>
          <option value="engrave">雕刻图层</option>
        </select>
      </div>
      <div style="display: flex; gap: 10px; justify-content: flex-end;">
        <button id="cancelBtn" style="padding: 8px 16px; border: 1px solid #ccc; background: white; border-radius: 4px; cursor: pointer;">取消</button>
        <button id="confirmBtn" style="padding: 8px 16px; background: #007bff; color: white; border: none; border-radius: 4px; cursor: pointer;">确定</button>
      </div>
    `;
    
    dialog.appendChild(content);
    document.body.appendChild(dialog);
    
    const select = content.querySelector('#layerType') as HTMLSelectElement;
    const cancelBtn = content.querySelector('#cancelBtn') as HTMLButtonElement;
    const confirmBtn = content.querySelector('#confirmBtn') as HTMLButtonElement;
    
    const cleanup = () => {
      document.body.removeChild(dialog);
    };
    
    cancelBtn.onclick = cleanup;
    confirmBtn.onclick = () => {
      const selectedMethod = select.value as PrintingMethod;
      const layerName = selectedMethod === PrintingMethod.SCAN 
        ? `扫描图层 ${layers.filter(l => l.printingMethod === PrintingMethod.SCAN).length + 1}`
        : `雕刻图层 ${layers.filter(l => l.printingMethod === PrintingMethod.ENGRAVE).length + 1}`;
      
      const newLayer: Layer = { 
        id: `layer_${Date.now()}`, 
        name: layerName, 
        isVisible: true, 
        printingMethod: selectedMethod
      };
      pushHistory(layers, items);
      setLayers(prev => [newLayer, ...prev]);
      setActiveLayerId(newLayer.id);
      cleanup();
    };
    
    // 点击背景关闭
    dialog.onclick = (e) => {
      if (e.target === dialog) cleanup();
    };
  }, [layers, items, pushHistory]);

  const deleteLayer = useCallback((layerId: string) => {
    if (layers.length <= 1) return; // Can't delete the last layer
    pushHistory(layers, items);
    setLayers(prev => prev.filter(l => l.id !== layerId));
    setItems(prev => prev.filter(i => i.layerId !== layerId));
    if (activeLayerId === layerId) {
      setActiveLayerId(layers.find(l => l.id !== layerId)?.id || null);
    }
  }, [layers, items, activeLayerId, pushHistory]);

  const updateLayer = useCallback((layerId: string, updates: Partial<Omit<Layer, 'id'>>) => {
    // 禁止修改图层属性（打印方式），只允许修改名称和可见性
    const allowedUpdates = { ...updates };
    delete allowedUpdates.printingMethod; // 禁止修改打印方式
    
    pushHistory(layers, items);
    setLayers(prev => prev.map(l => (l.id === layerId ? { ...l, ...allowedUpdates } : l)));
  }, [layers, items, pushHistory]);

  const moveLayer = useCallback((layerId: string, direction: 'up' | 'down') => {
    pushHistory(layers, items);
    setLayers(prevLayers => {
      const index = prevLayers.findIndex(l => l.id === layerId);
      if (index === -1) return prevLayers;
      if (direction === 'down' && index === prevLayers.length - 1) return prevLayers;
      if (direction === 'up' && index === 0) return prevLayers;

      const newLayers = [...prevLayers];
      const [layer] = newLayers.splice(index, 1);
      const newIndex = direction === 'up' ? index - 1 : index + 1;
      newLayers.splice(newIndex, 0, layer);
      return newLayers;
    });
  }, [layers, items, pushHistory]);

  // svgson + svg.js递归解析SVG节点
  const parseSvgWithSvgson = useCallback(async (svgContent: string): Promise<CanvasItemData[]> => {
    const svgJson = await parseSvgson(svgContent);
    // 获取viewBox和缩放
    let viewBox: number[] = [0, 0, 0, 0];
    let scaleX = 1, scaleY = 1;
    if (svgJson.attributes.viewBox) {
      viewBox = svgJson.attributes.viewBox.split(/\s+/).map(Number);
    }
    if (svgJson.attributes.width && svgJson.attributes.height && viewBox.length === 4 && viewBox[2] > 0 && viewBox[3] > 0) {
      scaleX = parseFloat(svgJson.attributes.width) / viewBox[2];
      scaleY = parseFloat(svgJson.attributes.height) / viewBox[3];
    }

    // 递归处理
    function walk(node: any, parentTransform: DOMMatrix, items: CanvasItemData[] = []) {
      // 跳过无关元素
      const skipTags = ['defs', 'clipPath', 'mask', 'marker', 'symbol', 'use', 'style', 'title'];
      if (skipTags.includes(node.name)) return items;

      // 合并transform
      let currentTransform = parentTransform.translate(0, 0); // 创建副本
      if (node.attributes.transform) {
        const tempSvg = document.createElementNS('http://www.w3.org/2000/svg', 'svg');
        const tempG = document.createElementNS('http://www.w3.org/2000/svg', 'g');
        tempG.setAttribute('transform', node.attributes.transform);
        tempSvg.appendChild(tempG);
        const ctm = tempG.getCTM();
        if (ctm) { // FIX: Check for null before using
          currentTransform.multiplySelf(ctm);
        }
      }

      // 处理path
      if (node.name === 'path' && node.attributes.d) {
        // 只采样有填充的 path
        if (!node.attributes.fill || node.attributes.fill === 'none') return items;
        const d = node.attributes.d;
        try {
          const tempSvg = document.createElementNS('http://www.w3.org/2000/svg', 'svg');
          const tempPath = document.createElementNS('http://www.w3.org/2000/svg', 'path');
          tempPath.setAttribute('d', d);
          tempSvg.appendChild(tempPath);
          const totalLength = tempPath.getTotalLength();
          if (totalLength > 0) {
            const sampleCount = Math.max(Math.floor(totalLength), 128);
            const absPoints: { x: number, y: number }[] = [];
            for (let i = 0; i <= sampleCount; i++) {
              const len = (i / sampleCount) * totalLength;
              const pt = tempPath.getPointAtLength(len);
              const transformedPt = new DOMPoint(pt.x, pt.y).matrixTransform(currentTransform);
              absPoints.push({ x: transformedPt.x * scaleX, y: transformedPt.y * scaleY });
            }
            if (absPoints.length >= 2) {
              const minX = Math.min(...absPoints.map(p => p.x));
              const minY = Math.min(...absPoints.map(p => p.y));
              items.push({
                type: CanvasItemType.DRAWING,
                x: minX,
                y: minY,
                points: absPoints.map(p => ({ x: p.x - minX, y: p.y - minY })),
                fillColor: node.attributes.fill,
                strokeWidth: Number(node.attributes['stroke-width']) || 0,
                color: '',
              });
            }
          }
        } catch (e) { }
      }
      // 处理rect
      else if (node.name === 'rect') {
        const x = Number(node.attributes.x);
        const y = Number(node.attributes.y);
        const w = Number(node.attributes.width);
        const h = Number(node.attributes.height);
        const pts = [
          { x: x, y: y },
          { x: x + w, y: y },
          { x: x + w, y: y + h },
          { x: x, y: y + h },
          { x: x, y: y },
        ].map(pt => {
          const tpt = new DOMPoint(pt.x, pt.y).matrixTransform(currentTransform);
          return { x: tpt.x * scaleX, y: tpt.y * scaleY };
        });
        const minX = Math.min(...pts.map((p: { x: number, y: number }) => p.x));
        const minY = Math.min(...pts.map((p: { x: number, y: number }) => p.y));
        items.push({
          type: CanvasItemType.DRAWING,
          x: minX,
          y: minY,
          points: pts.map((p: { x: number, y: number }) => ({ x: p.x - minX, y: p.y - minY })),
          color: node.attributes.stroke || node.attributes.fill || '#2563eb',
          strokeWidth: Number(node.attributes['stroke-width']) || 2,
          fillColor: (node.attributes.fill && node.attributes.fill !== 'none') ? String(node.attributes.fill) : undefined,
        });
      }
      // 处理circle
      else if (node.name === 'circle') {
        const cx = Number(node.attributes.cx);
        const cy = Number(node.attributes.cy);
        const r = Number(node.attributes.r);
        const segs = 64;
        const pts = Array.from({ length: segs + 1 }, (_, i) => {
          const angle = (i / segs) * 2 * Math.PI;
          const pt = new DOMPoint(cx + r * Math.cos(angle), cy + r * Math.sin(angle)).matrixTransform(currentTransform);
          return { x: pt.x * scaleX, y: pt.y * scaleY };
        });
        const minX = Math.min(...pts.map((p: { x: number, y: number }) => p.x));
        const minY = Math.min(...pts.map((p: { x: number, y: number }) => p.y));
        items.push({
          type: CanvasItemType.DRAWING,
          x: minX,
          y: minY,
          points: pts.map((p: { x: number, y: number }) => ({ x: p.x - minX, y: p.y - minY })),
          color: node.attributes.stroke || node.attributes.fill || '#2563eb',
          strokeWidth: Number(node.attributes['stroke-width']) || 2,
          fillColor: (node.attributes.fill && node.attributes.fill !== 'none') ? String(node.attributes.fill) : undefined,
        });
      }
      // 处理ellipse
      else if (node.name === 'ellipse') {
        const cx = Number(node.attributes.cx);
        const cy = Number(node.attributes.cy);
        const rx = Number(node.attributes.rx);
        const ry = Number(node.attributes.ry);
        const segs = 64;
        const pts = Array.from({ length: segs + 1 }, (_, i) => {
          const angle = (i / segs) * 2 * Math.PI;
          const pt = new DOMPoint(cx + rx * Math.cos(angle), cy + ry * Math.sin(angle)).matrixTransform(currentTransform);
          return { x: pt.x * scaleX, y: pt.y * scaleY };
        });
        const minX = Math.min(...pts.map((p: { x: number, y: number }) => p.x));
        const minY = Math.min(...pts.map((p: { x: number, y: number }) => p.y));
        items.push({
          type: CanvasItemType.DRAWING,
          x: minX,
          y: minY,
          points: pts.map((p: { x: number, y: number }) => ({ x: p.x - minX, y: p.y - minY })),
          color: node.attributes.stroke || node.attributes.fill || '#2563eb',
          strokeWidth: Number(node.attributes['stroke-width']) || 2,
          fillColor: (node.attributes.fill && node.attributes.fill !== 'none') ? String(node.attributes.fill) : undefined,
        });
      }
      // 处理line
      else if (node.name === 'line') {
        const x1 = Number(node.attributes.x1);
        const y1 = Number(node.attributes.y1);
        const x2 = Number(node.attributes.x2);
        const y2 = Number(node.attributes.y2);
        const pts = [
          new DOMPoint(x1, y1).matrixTransform(currentTransform),
          new DOMPoint(x2, y2).matrixTransform(currentTransform),
        ].map(pt => ({ x: pt.x * scaleX, y: pt.y * scaleY }));
        const minX = Math.min(...pts.map((p: { x: number, y: number }) => p.x));
        const minY = Math.min(...pts.map((p: { x: number, y: number }) => p.y));
        items.push({
          type: CanvasItemType.DRAWING,
          x: minX,
          y: minY,
          points: pts.map((p: { x: number, y: number }) => ({ x: p.x - minX, y: p.y - minY })),
          color: node.attributes.stroke || node.attributes.fill || '#2563eb',
          strokeWidth: Number(node.attributes['stroke-width']) || 2,
        });
      }
      // 处理polygon
      else if (node.name === 'polygon' && node.attributes.points) {
        const rawPoints = node.attributes.points.trim().split(/\s+/).map((pair: string) => pair.split(',').map(Number));
        const pts = rawPoints.map(([x, y]: [number, number]) => {
          const pt = new DOMPoint(x, y).matrixTransform(currentTransform);
          return { x: pt.x * scaleX, y: pt.y * scaleY };
        });
        if (pts.length >= 2) {
          // polygon自动闭合
          let points = pts;
          if (pts.length < 2 || pts[0].x !== pts[pts.length - 1].x || pts[0].y !== pts[pts.length - 1].y) {
            points = [...pts, pts[0]];
          }
          const minX = Math.min(...points.map((p: { x: number, y: number }) => p.x));
          const minY = Math.min(...points.map((p: { x: number, y: number }) => p.y));
          items.push({
            type: CanvasItemType.DRAWING,
            x: minX,
            y: minY,
            points: points.map((p: { x: number, y: number }) => ({ x: p.x - minX, y: p.y - minY })),
            color: node.attributes.stroke || node.attributes.fill || '#2563eb',
            strokeWidth: Number(node.attributes['stroke-width']) || 2,
            fillColor: (node.attributes.fill && node.attributes.fill !== 'none') ? String(node.attributes.fill) : undefined,
          });
        }
      }
      // 处理polyline
      else if (node.name === 'polyline' && node.attributes.points) {
        const rawPoints = node.attributes.points.trim().split(/\s+/).map((pair: string) => pair.split(',').map(Number));
        const pts = rawPoints.map(([x, y]: [number, number]) => {
          const pt = new DOMPoint(x, y).matrixTransform(currentTransform);
          return { x: pt.x * scaleX, y: pt.y * scaleY };
        });
        if (pts.length >= 2) {
          const minX = Math.min(...pts.map((p: { x: number, y: number }) => p.x));
          const minY = Math.min(...pts.map((p: { x: number, y: number }) => p.y));
          items.push({
            type: CanvasItemType.DRAWING,
            x: minX,
            y: minY,
            points: pts.map((p: { x: number, y: number }) => ({ x: p.x - minX, y: p.y - minY })),
            color: node.attributes.stroke || node.attributes.fill || '#2563eb',
            strokeWidth: Number(node.attributes['stroke-width']) || 2,
            fillColor: (node.attributes.fill && node.attributes.fill !== 'none') ? String(node.attributes.fill) : undefined,
          });
        }
      }

      // 递归children
      if (node.children && node.children.length > 0) {
        node.children.forEach((child: any) => walk(child, currentTransform, items));
      }

      return items;
    }
    const items: CanvasItemData[] = [];
    const rootTransform = new DOMMatrix();
    walk(svgJson, rootTransform, items);
    // 合并为GROUP（如果有多个子物体）
    if (items.length > 1) {
      const bbox = getGroupBoundingBox(items);
      const groupX = (bbox.minX + bbox.maxX) / 2;
      const groupY = (bbox.minY + bbox.maxY) / 2;
      const groupWidth = bbox.maxX - bbox.minX;
      const groupHeight = bbox.maxY - bbox.minY;
      const children = items.map(item => {
        // 计算子物体全局锚点（中心点或左上角）
        let anchorX = item.x ?? 0;
        let anchorY = item.y ?? 0;
        if ('width' in item && 'height' in item && typeof item.width === 'number' && typeof item.height === 'number') {
          anchorX += item.width / 2;
          anchorY += item.height / 2;
        }
        return {
          ...item,
          x: anchorX - groupX,
          y: anchorY - groupY,
        };
      });
      return [{
        type: 'GROUP',
        x: groupX,
        y: groupY,
        width: groupWidth,
        height: groupHeight,
        rotation: 0,
        children,
      }];
    }
    return items;
  }, []);

  // 处理导入文件
  const handleImportFile = useCallback(async (file: { name: string; ext: string; content: string }) => {
    // SVG 导入
    if (file.ext === 'svg') {
      const parsedItems = await parseSvgWithSvgson(file.content);
      if (parsedItems.length === 0) {
        alert('SVG未识别到可导入的线条');
      } else {
        addItems(parsedItems);
      }
      return;
    }
    // DXF 导入
    if (file.ext === 'dxf') {
      try {
        const dxf = parseDxf(file.content);
        const items: CanvasItemData[] = [];
        if (!dxf || !dxf.entities) {
          alert('DXF文件内容无效');
          return;
        }
        (dxf.entities as any[]).forEach((ent: any) => {
          if (ent.type === 'LINE') {
            const minX = Math.min(ent.vertices[0].x, ent.vertices[1].x);
            const minY = Math.min(ent.vertices[0].y, ent.vertices[1].y);
            items.push({
              type: CanvasItemType.DRAWING,
              x: minX,
              y: minY,
              points: [
                { x: ent.vertices[0].x - minX, y: ent.vertices[0].y - minY },
                { x: ent.vertices[1].x - minX, y: ent.vertices[1].y - minY },
              ],
              color: '#16a34a',
              strokeWidth: 2,
            });
          } else if (ent.type === 'LWPOLYLINE' && ent.vertices) {
            const points = (ent.vertices as any[]).map((v: any) => ({ x: v.x, y: v.y }));
            if (points.length < 2) return;
            const minX = Math.min(...points.map(p => p.x));
            const minY = Math.min(...points.map(p => p.y));
            items.push({
              type: CanvasItemType.DRAWING,
              x: minX,
              y: minY,
              points: points.map(p => ({ x: p.x - minX, y: p.y - minY })),
              color: '#16a34a',
              strokeWidth: 2,
            });
          } else if (ent.type === 'CIRCLE') {
            const cx = ent.center.x, cy = ent.center.y, r = ent.radius;
            const points = Array.from({ length: 36 }, (_, i) => {
              const angle = (i / 36) * 2 * Math.PI;
              return { x: cx + r * Math.cos(angle), y: cy + r * Math.sin(angle) };
            });
            const minX = Math.min(...points.map(p => p.x));
            const minY = Math.min(...points.map(p => p.y));
            items.push({
              type: CanvasItemType.DRAWING,
              x: minX,
              y: minY,
              points: points.map(p => ({ x: p.x - minX, y: p.y - minY })),
              color: '#16a34a',
              strokeWidth: 2,
            });
          } else if (ent.type === 'ARC') {
            const cx = ent.center.x, cy = ent.center.y, r = ent.radius;
            const start = ent.startAngle * Math.PI / 180;
            const end = ent.endAngle * Math.PI / 180;
            const segs = 24;
            const points = Array.from({ length: segs + 1 }, (_, i) => {
              const angle = start + (end - start) * (i / segs);
              return { x: cx + r * Math.cos(angle), y: cy + r * Math.sin(angle) };
            });
            const minX = Math.min(...points.map(p => p.x));
            const minY = Math.min(...points.map(p => p.y));
            items.push({
              type: CanvasItemType.DRAWING,
              x: minX,
              y: minY,
              points: points.map(p => ({ x: p.x - minX, y: p.y - minY })),
              color: '#16a34a',
              strokeWidth: 2,
            });
          } else if (ent.type === 'SPLINE' && ent.controlPoints) {
            // 采样样条曲线
            const ctrl = ent.controlPoints;
            const sampleCount = Math.max(ctrl.length * 8, 64);
            const points: { x: number; y: number }[] = [];
            for (let i = 0; i <= sampleCount; i++) {
              const t = i / sampleCount;
              // De Casteljau算法贝塞尔插值
              let temp = ctrl.map((p: any) => ({ x: p.x, y: p.y }));
              for (let k = 1; k < ctrl.length; k++) {
                for (let j = 0; j < ctrl.length - k; j++) {
                  temp[j] = {
                    x: temp[j].x * (1 - t) + temp[j + 1].x * t,
                    y: temp[j].y * (1 - t) + temp[j + 1].y * t,
                  };
                }
              }
              points.push(temp[0]);
            }
            if (points.length < 2) return;
            const minX = Math.min(...points.map(p => p.x));
            const minY = Math.min(...points.map(p => p.y));
            items.push({
              type: CanvasItemType.DRAWING,
              x: minX,
              y: minY,
              points: points.map(p => ({ x: p.x - minX, y: p.y - minY })),
              color: '#16a34a',
              strokeWidth: 2,
            });
          }
        });
        if (items.length === 0) {
          alert('DXF未识别到可导入的线条');
        } else {
          addItems(items);
        }
      } catch (e) {
        alert('DXF解析失败');
      }
      return;
    }
    // // PLT(HPGL) 导入
    // if (file.ext === 'plt') {
    //   try {
    //     alert('导入中');
    //     const hpglData = simpleParseHPGL(file.content);
    //     const items: CanvasItemData[] = [];
    //     let cur: { x: number; y: number } = { x: 0, y: 0 };
    //     let drawing: { x: number; y: number }[] = [];
    //     hpglData.forEach((cmd: any) => {
    //       if (cmd.type === 'PU') {
    //         if (drawing.length > 1) {
    //           const minX = Math.min(...drawing.map((p: any) => p.x));
    //           const minY = Math.min(...drawing.map((p: any) => p.y));
    //           items.push({
    //             type: CanvasItemType.DRAWING,
    //             x: minX,
    //             y: minY,
    //             points: drawing.map((p: any) => ({ x: p.x - minX, y: p.y - minY })),
    //             color: '#eab308',
    //             strokeWidth: 2,
    //           });
    //         }
    //         drawing = [];
    //         if (cmd.points && cmd.points.length > 0) {
    //           cur = { x: cmd.points[0][0], y: cmd.points[0][1] };
    //         }
    //       } else if (cmd.type === 'PD' || cmd.type === 'PA') {
    //         if (cmd.points) {
    //           cmd.points.forEach((pt: [number, number]) => {
    //             cur = { x: pt[0], y: pt[1] };
    //             drawing.push({ ...cur });
    //           });
    //         }
    //       }
    //     });
    //     if (drawing.length > 1) {
    //       const minX = Math.min(...drawing.map((p: any) => p.x));
    //       const minY = Math.min(...drawing.map((p: any) => p.y));
    //       items.push({
    //         type: CanvasItemType.DRAWING,
    //         x: minX,
    //         y: minY,
    //         points: drawing.map((p: any) => ({ x: p.x - minX, y: p.y - minY })),
    //         color: '#eab308',
    //         strokeWidth: 2,
    //       });
    //     }
    //     if (items.length === 0) {
    //       alert('PLT未识别到可导入的线条');
    //     } else {
    //       addItems(items);
    //     }
    //   } catch (e) {
    //     alert('PLT解析失败');
    //   }
    //   return;
    // }
    if (file.ext === 'plt') {
      try {
        //alert('导入中');
        const hpglCommands = simpleParseHPGL(file.content);

        // ==========================================================
        // 步骤 1: 将 HPGL 指令解析为原始坐标的多段线
        // ==========================================================
        const polylines: { x: number; y: number }[][] = [];
        let currentPolyline: { x: number; y: number }[] = [];
        let currentPos = { x: 0, y: 0 };
        let isPenDown = false;

        const finishCurrentPolyline = () => {
          if (currentPolyline.length > 1) {
            polylines.push(currentPolyline);
          }
          currentPolyline = [];
        };

        hpglCommands.forEach((cmd: any) => {
          if (!cmd || !cmd.type) return;

          if (cmd.type.startsWith('PU')) {
            finishCurrentPolyline();
            isPenDown = false;
            if (cmd.points && cmd.points.length > 0) {
              cmd.points.forEach((pt: [number, number]) => currentPos = { x: pt[0], y: pt[1] });
            }
          }
          else if (cmd.type.startsWith('PD')) {
            finishCurrentPolyline();
            isPenDown = true;
            currentPolyline.push({ ...currentPos });
            if (cmd.points && cmd.points.length > 0) {
              cmd.points.forEach((pt: [number, number]) => {
                currentPos = { x: pt[0], y: pt[1] };
                currentPolyline.push({ ...currentPos });
              });
            }
          }
          else if (cmd.type.startsWith('PA')) {
            if (cmd.points && cmd.points.length > 0) {
              cmd.points.forEach((pt: [number, number]) => {
                currentPos = { x: pt[0], y: pt[1] };
                if (isPenDown) {
                  currentPolyline.push({ ...currentPos });
                }
              });
            }
          }
        });
        finishCurrentPolyline();

        if (polylines.length === 0) {
          alert('PLT未识别到可导入的线条');
          return;
        }

        // ==========================================================
        // 步骤 2: 坐标缩放适配 (Fit to View)
        // ==========================================================

        // 2.1 找到所有点的总边界框
        const allPoints = polylines.flat();
        const minX = Math.min(...allPoints.map(p => p.x));
        const minY = Math.min(...allPoints.map(p => p.y));
        const maxX = Math.max(...allPoints.map(p => p.x));
        const maxY = Math.max(...allPoints.map(p => p.y));

        const drawingWidth = maxX - minX;
        const drawingHeight = maxY - minY;

        if (drawingWidth === 0 || drawingHeight === 0) {
          alert('图形尺寸无效，无法进行缩放');
          return;
        }

        // 2.2 定义你的画布尺寸，并留出一些边距
        const CANVAS_WIDTH = 400; // <-- 请替换为您的画布实际宽度
        const CANVAS_HEIGHT = 400; // <-- 请替换为您的画布实际高度
        const PADDING = 20; // 在画布周围留出20像素的边距

        const targetWidth = CANVAS_WIDTH - PADDING * 2;
        const targetHeight = CANVAS_HEIGHT - PADDING * 2;

        // 2.3 计算缩放比例，必须取较小值以保持长宽比
        const scaleX = targetWidth / drawingWidth;
        const scaleY = targetHeight / drawingHeight;
        const scaleFactor = Math.min(scaleX, scaleY);

        // (可选) 计算居中所需的偏移量
        const scaledDrawingWidth = drawingWidth * scaleFactor;
        const scaledDrawingHeight = drawingHeight * scaleFactor;
        const offsetX = (CANVAS_WIDTH - scaledDrawingWidth) / 2;
        const offsetY = (CANVAS_HEIGHT - scaledDrawingHeight) / 2;


        // ==========================================================
        // 步骤 3: 使用新的坐标创建最终的画布项目
        // ==========================================================
        const finalItems: CanvasItemData[] = polylines.map(polyline => {
          // 3.1 转换这条多段线上的每一个点
          const transformedPoints = polyline.map(p => {
            const translatedX = p.x - minX;
            // 注意：HPGL的Y轴向上，Canvas的Y轴向下，所以需要翻转
            const translatedY = maxY - p.y;

            return {
              x: translatedX * scaleFactor + offsetX,
              y: translatedY * scaleFactor + offsetY,
            };
          });

          // 3.2 计算转换后这条线的新的边界框左上角坐标
          const newMinX = Math.min(...transformedPoints.map(p => p.x));
          const newMinY = Math.min(...transformedPoints.map(p => p.y));

          return {
            type: CanvasItemType.DRAWING,
            x: newMinX, // 定位点
            y: newMinY, // 定位点
            // 内部点的坐标是相对于这个新的定位点的
            points: transformedPoints.map(p => ({
              x: p.x - newMinX,
              y: p.y - newMinY,
            })),
            color: '#eab308',
            strokeWidth: 2,
          };
        });

        addItems(finalItems);

      } catch (e: any) {
        console.error(e);
        alert(`PLT解析失败: ${e.message}`);
      }
      return;
    }

    alert('不支持的文件类型');
  }, [addItems, parseSvgWithSvgson]);

  // 分图层导出预览和传递到安卓
  const handleNext = async () => {
    // // 记录当前选中项
    // const prevSelected = selectedItemId;
    // setSelectedItemId(null);
    // await new Promise(r => setTimeout(r, 0)); // 等待UI刷新

    // // 固定导出分辨率
    // const exportWidth = 2500;
    // const exportHeight = 2500;
    // // 1. 获取每个图层的items
    // const layerData = await Promise.all(layers.map(async layer => {
    //   // 只导出可见图层
    //   if (!layer.isVisible) return null;
    //   // 只导出当前图层的items
    //   const layerItems = items.filter(item => item.layerId === layer.id);
    //   // 构造SVG字符串，viewBox仍然用canvasWidth/canvasHeight，width/height用2500
    //   const svg = `<svg xmlns='http://www.w3.org/2000/svg' width='${exportWidth}' height='${exportHeight}' viewBox='0 0 ${canvasWidth} ${canvasHeight}'>` +
    //     `<g>${document.querySelectorAll(`[data-layer-id='${layer.id}']`)[0]?.innerHTML || ''}</g></svg>`;
    //   // SVG转图片
    //   const imgUrl = await new Promise(resolve => {
    //     const img = new window.Image();
    //     const svgBlob = new Blob([svg], { type: 'image/svg+xml' });
    //     const url = URL.createObjectURL(svgBlob);
    //     img.onload = () => {
    //       const canvas = document.createElement('canvas');
    //       canvas.width = exportWidth;
    //       canvas.height = exportHeight;
    //       const ctx = canvas.getContext('2d');
    //       if (ctx) {
    //         ctx.imageSmoothingEnabled = true;
    //         ctx.imageSmoothingQuality = 'high';
    //         ctx.drawImage(img, 0, 0, exportWidth, exportHeight);
    //       }
    //       URL.revokeObjectURL(url);
    //       resolve(canvas.toDataURL('image/png', 1));
    //     };
    //     img.src = url;
    //   });
    //   return {
    //     id: layer.id,
    //     name: layer.name,
    //     printingMethod: layer.printingMethod,
    //     bitmap: imgUrl,
    //     width: exportWidth,
    //     height: exportHeight
    //   };
    // }));
    // // 过滤掉不可见图层
    // const filtered = layerData.filter(Boolean);

    // // 新增：将每个图层图片保存为临时文件，并传递文件路径和雕刻方式
    // // if (typeof window !== 'undefined' && window.Android && typeof window.Android.saveTempFile === 'function' && typeof window.Android.onNextStep === 'function') {
    // if(window.webkit && window.webkit.messageHandlers.jsBridge) {
    //   const layerDataWithFiles = await Promise.all(filtered.map(async (layer, idx) => {
    //     if (!layer) return null;
    //     // bitmap: data:image/png;base64,xxxx
    //     let filePath = '';
    //     if (window.Android && typeof window.Android.saveTempFile === 'function') {
    //       filePath = window.Android.saveTempFile(layer.bitmap as string, `layer_${idx}.png`);
    //     }
    //     if (window.webkit && window.webkit.messageHandlers.jsBridge) {
    //         window.webkit.messageHandlers.jsBridge.postMessage({
    //             action: "saveTempFile",
    //             data1: layer.bitmap as string,
    //             data2: `layer_${idx}.png`
    //         });
    //     } else {
    //         console.log("JSBridge not available");
    //     }
    //     return {
    //       filePath,
    //       printingMethod: layer.printingMethod,
    //       name: layer.name,
    //       id: layer.id,
    //       width: layer.width,
    //       height: layer.height
    //     };
    //   }));
    //   // 过滤掉 null
    //   const validLayers = layerDataWithFiles.filter(Boolean);
    //   // 只传递二维数组 [[filePath, printingMethod], ...]
    //   const arr2d = validLayers
    //     .filter(layer => !!layer)
    //     .map(layer => [(layer as any).filePath, (layer as any).printingMethod]);
    //   if (window.Android && typeof window.Android.onNextStep === 'function') {
    //     window.Android.onNextStep(JSON.stringify(arr2d));
    //   }
    //   if (window.webkit && window.webkit.messageHandlers.jsBridge) {
    //       window.webkit.messageHandlers.jsBridge.postMessage({
    //           action: "onNextStep",
    //           data: JSON.stringify(arr2d)
    //       });
    //   } else {
    //       console.log("JSBridge not available");
    //   }
    //   // 恢复选中项
    //   setSelectedItemId(prevSelected);
    //   return;
    // }

    // // 兼容：如果没有Android接口，仍然弹窗预览
    // // 弹窗预览
    // const win = window.open('', '_blank');
    // if (win) {
    //   win.document.write('<html><head><title>分图层导出预览</title></head><body style="font-family:sans-serif">');
    //   win.document.write('<h2>分图层导出预览</h2>');
    //   win.document.write(`<p style="color:#666;margin-bottom:20px;">导出分辨率: 2500×2500 像素</p>`);
    //   filtered.forEach(layer => {
    //     if (!layer) return;
    //     win.document.write(`<div style="margin-bottom:32px"><h3>${layer.name}（打印方式：${layer.printingMethod}）</h3><img src="${layer.bitmap}" style="max-width:400px;border:1px solid #ccc;"/></div>`);
    //   });
    //   win.document.write('</body></html>');
    //   win.document.close();
    // } else {
    //   alert('无法打开新窗口，请检查浏览器设置');
    // }
    // // 恢复选中项
    // setSelectedItemId(prevSelected);
    setStep(2);
    setSelectedLayerId(layers[0]?.id || null);
    setDrawer(null); // 新增：关闭移动端工具栏
  };

  const selectedItem = items.find(p => p.id === selectedItemId) || null;

  const { state } = useLocation()
  useEffect(() => {
    console.log("state" + state?.filename)
    if (window.webkit && window.webkit.messageHandlers.jsBridge) {
      (async () => {
      try {
        const img = new Image();
        const result = await getSecondImage(state?.filename);
        img.src = `data:image/jpeg;base64,${result}`
        img.onload = () => {
          addImage(img.src, img.width, img.height);
        };
        }catch (e){
          console.error(e)
        }
      })()
    } else {
      
    }
  },[]);


  useEffect(() => {
    // 提供给外部调用的图片注入接口
    (window as any).setWhiteboardImage = (base64ata: string) => {
      const img = new Image();
      img.onload = () => {
        addImage(base64ata, img.width, img.height);
      };
      img.src = base64ata;
    };
    // 可选：卸载时清理
    return () => {
      delete (window as any).setWhiteboardImage;
    };
  }, [addImage]);

  const imageInputRef = React.useRef<HTMLInputElement>(null);
  const importInputRef = React.useRef<HTMLInputElement>(null);

  const handleImageUpload = (event: React.ChangeEvent<HTMLInputElement>) => {
    const file = event.target.files?.[0];
    if (file) {
      const reader = new FileReader();
      reader.onload = (e) => {
        const img = new window.Image();
        img.onload = () => {
          addImage(e.target?.result as string, img.width, img.height);
        };
        img.src = e.target?.result as string;
      };
      reader.readAsDataURL(file);
    }
    event.currentTarget.value = '';
  };

  // 7.22
  const handleImport = (event: React.ChangeEvent<HTMLInputElement>) => {
    const file = event.target.files?.[0];
    if (!file) return;
    const reader = new FileReader();
    const ext = file.name.split('.').pop()?.toLowerCase() || '';

    // === 核心逻辑：根据文件类型选择不同的读取方式 ===
    if (ext === 'svg') {
      // --- 针对 SVG 文件的特殊处理流程 ---

      // a. 设置 onload 回调，它会接收到一个文本字符串
      reader.onload = (e) => {
        // 步骤 1: 获取 SVG 文件内容的字符串，这就是你想要的【中间变量】
        const svgString = e.target?.result as string;
        if (!svgString) return;

        console.log("成功读取SVG为字符串:", svgString.substring(0, 100) + '...'); // 你可以在这里操作 svgString

        // 步骤 2: 手动将 SVG 字符串转换为 Data URL
        const dataUrl = 'data:image/svg+xml;base64,' + btoa(svgString);

        // 步骤 3: 后续流程与原来完全相同，使用 Data URL 获取尺寸
        const img = new Image();
        img.onload = () => {
          addImage(dataUrl, img.width, img.height);
        };
        img.src = dataUrl;
      };
      // b. 启动读取过程，读取为【纯文本】
      reader.readAsText(file);
    }
    else if (ext === 'dxf') {
      reader.onload = (e) => {
        try {
          const dxfContents = e.target?.result as string;
          const helper = new Helper(dxfContents);
          const generatedSvg = helper.toSVG();

          // 核心：在这里调用我们的新函数！
          // 它会处理 SVG 字符串，并最终调用 onAddImage
          processSvgString(generatedSvg, addImage);

        } catch (err) {
          alert("解析 DXF 文件时发生错误。");
        }
      };
      reader.readAsText(file);
    }
    else if (ext === 'plt') {
      reader.onload = (e) => {
        if (typeof e.target?.result === 'string') {
          handleImportFile({
            name: file.name,
            ext,
            content: e.target.result
          });
        }
      };
      reader.readAsText(file);
    }
    else alert('不支持的文件类型');

    event.currentTarget.value = '';
  };

  const processSvgString = (
    svgString: string,
    onComplete: (dataUrl: string, width: number, height: number) => void
  ) => {
    const dataUrl = 'data:image/svg+xml;base64,' + btoa(svgString);
    const img = new Image();
    img.onload = () => {
      onComplete(dataUrl, img.width, img.height);
    };
    img.onerror = () => {
      alert("无法从 SVG 字符串加载图像。");
    };
    img.src = dataUrl;
  };

  // const handleImport = (event: React.ChangeEvent<HTMLInputElement>) => {
  //   const file = event.target.files?.[0];
  //   if (!file) return;
  //   const ext = file.name.split('.').pop()?.toLowerCase() || '';
  //   const reader = new FileReader();
  //   reader.onload = (e) => {
  //     if (typeof e.target?.result === 'string') {
  //       handleImportFile({
  //         name: file.name,
  //         ext,
  //         content: e.target.result
  //       });
  //     }
  //   };
  //   reader.readAsText(file);
  //   event.currentTarget.value = '';
  // };

  useEffect(() => {
    (window as any).setCanvasSize = (w: number, h: number) => {
      setCanvasWidth(w);
      setCanvasHeight(h);
    };

    // --- 【新增】添加图片的桥 ---
    // 我们将 addImage 函数也挂载到 window 对象上
    (window as any).addImageToCanvas = (href: string, width: number, height: number) => {
      // 这里直接调用你已经写好的 addImage 函数
      addImage(href, width, height);
    };
=======
import React from 'react';
import { HashRouter as Router, Routes, Route, Navigate } from 'react-router-dom';
import HomePage from './HomePage';
import WhiteboardPage from './WhiteboardPage';
import CropPage from './CropPage';

(window as any).__pendingHomePageImage = null;
(window as any).setHomePageImage = (base64Data: string) => {
  console.log('[全局] setHomePageImage 被调用，但当前页面未处理', base64Data?.length);
  (window as any).__pendingHomePageImage = base64Data;
};
>>>>>>> 468c35bc

const App: React.FC = () => {
  return (
<<<<<<< HEAD
    <div className="h-screen w-screen flex flex-row font-sans text-gray-800 bg-gray-100 overflow-hidden" style={{ width: '100vw', height: '100vh', minHeight: '100vh', minWidth: '100vw' }}>
      {/* 页面顶部：下一步、撤销按钮 */}
      {step === 1 && (
        <div className="w-full flex flex-row items-center justify-between px-4 py-2 bg-white border-b border-gray-200 fixed top-0 left-0 z-40 md:static md:justify-end md:py-0 md:px-0">
          <div className="flex flex-row gap-2">
            <button
              className="px-4 py-2 rounded bg-gray-200 text-gray-800 text-sm font-medium shadow-sm hover:bg-gray-300"
              onClick={undo}
              disabled={history.length === 0}
            >撤销</button>
          </div>
          {/* 新增：画布大小显示在中间 */}
          <div className="flex-1 flex justify-center">
            <span style={{ color: '#888', fontSize: 13 }}>
              画布大小：{canvasWidth} × {canvasHeight}
            </span>
          </div>
          <div className="flex flex-row gap-2">
            <button
              className="px-4 py-2 rounded bg-blue-500 text-white text-sm font-medium shadow-sm hover:bg-blue-600"
              onClick={handleNext}
            >下一步</button>
          </div>
        </div>
      )}
      {/* Main Content Area */}
      {step === 1 ? (
        <>
          <div className="flex-1 flex flex-col min-h-0 min-w-0 pt-14 md:pt-0">
            {/* PC端工具栏 */}
            <div className="hidden md:block h-16 bg-white border-b border-gray-200">
              <Toolbar
                onOpenCategoryPicker={setOpenCategory}
                onAddImage={() => { imageInputRef.current?.click(); }}
                activeTool={activeTool}
                onSetTool={setActiveTool}
                onUndo={undo}
                canUndo={history.length > 0}
                onImportFile={handleImportFile}
                onNext={handleNext}
              />
            </div>
            <main className="flex-1 flex flex-col min-h-0 min-w-0 bg-white relative">
              <Canvas
                items={items}
                layers={layers}
                selectedItemId={selectedItemId}
                onSelectItem={setSelectedItemId}
                onUpdateItem={updateItem}
                onAddItem={addItem}
                onCommitUpdate={commitUpdate}
                activeTool={activeTool}
                canvasWidth={canvasWidth}
                canvasHeight={canvasHeight}
                setItems={setItems}
                eraserRadius={eraserRadius}
              />
            </main>
            {/* 底部工具栏抽屉触发按钮，仅移动端显示 */}
            <button
              className="fixed bottom-4 left-1/2 -translate-x-1/2 z-40 px-6 py-2 rounded-full bg-gray-800 text-white text-base shadow-lg md:hidden"
              style={{ paddingBottom: 'env(safe-area-inset-bottom,16px)' }}
              onClick={() => setDrawer('toolbar')}
            >工具栏</button>
          </div>
          {/* 右侧面板：仅PC端显示 */}
          <aside className="w-72 flex-shrink-0 bg-white border-l border-gray-200 flex flex-col min-h-0 min-w-0 hidden md:flex">
            {selectedItem ? (
              <ParameterEditor
                selectedItem={selectedItem}
                layers={layers}
                onUpdateItem={updateItem}
                onDeleteItem={deleteItem}
                onCommitUpdate={commitUpdate}
              />
            ) : (
              <div className="p-4 h-full flex flex-col">
                <h3 className="text-lg font-semibold text-gray-800 mb-4 flex-shrink-0">图层管理</h3>
                <LayerPanel
                  layers={layers}
                  activeLayerId={activeLayerId}
                  onAddLayer={addLayer}
                  onDeleteLayer={deleteLayer}
                  onUpdateLayer={updateLayer}
                  onSetActiveLayerId={setActiveLayerId}
                  onMoveLayer={moveLayer}
                />
              </div>
            )}
          </aside>
        </>
      ) : (
        // step === 2: 图层设置界面
        <div className="w-full h-full flex flex-col">
          {/* 顶部返回栏 */}
          <div className="flex items-center justify-between px-4 py-2 bg-white border-b border-gray-200">
            <div className="flex items-center">
              <button
                className="mr-4 px-3 py-1 rounded bg-gray-200 text-gray-800 text-sm font-medium hover:bg-gray-300"
                onClick={() => setStep(1)}
              >返回</button>
              <span className="text-lg font-bold">导出预览</span>
            </div>
            <button
              className="px-4 py-2 bg-blue-600 text-white rounded hover:bg-blue-700 transition-colors text-sm font-medium"
              onClick={() => {
                // TODO: 具体的业务逻辑后续会补充
                console.log('生成G代码', { layers, items });
              }}
            >
              生成G代码
            </button>
          </div>
          <div className="flex-1 min-h-0 min-w-0">
            <LayerSettingsPanel
              layers={layers}
              selectedLayerId={selectedLayerId}
              onSelectLayer={setSelectedLayerId}
              onUpdateLayer={(layerId, updates) => {
                setLayers(prev => prev.map(l => l.id === layerId ? { ...l, ...updates } : l));
              }}
              items={items}
              canvasWidth={canvasWidth}
              canvasHeight={canvasHeight}
            />
          </div>
        </div>
      )}
      {openCategory && (
        <CategoryPicker
          category={openCategory}
          onAddPart={addPart}
          onClose={() => setOpenCategory(null)}
        />
      )}

      {/* 工具栏抽屉，仅移动端显示 */}
      {drawer === 'toolbar' && (
        <div className="fixed left-0 right-0 bottom-0 z-50 flex justify-center items-end" style={{ paddingBottom: 'env(safe-area-inset-bottom,16px)' }}>
          <div className="bg-white rounded-t-2xl shadow-lg p-4 flex flex-col items-stretch w-full">
            <div className="w-full flex justify-between items-center mb-2">
              <span className="font-semibold">工具栏</span>
              <button className="text-gray-500 text-lg" onClick={() => setDrawer(null)}>×</button>
            </div>
            <div className="grid grid-cols-3 grid-rows-3 md:grid-cols-3 md:grid-rows-3 gap-3 w-full">
              {/* 第一行：选择、涂鸦、橡皮擦 */}
              <button
                className={`flex flex-col items-center justify-center w-full h-14 rounded-lg transition-colors ${activeTool === ToolType.SELECT
                  ? 'bg-teal-500 text-white'
                  : 'bg-gray-100 text-gray-800'
                  }`}
                onClick={() => setActiveTool(ToolType.SELECT)}
              >
                <img src={SelectIcon} alt="选择" className="w-6 h-6 mb-1" />
                <span className="text-xs">选择</span>
              </button>
              <button
                className={`flex flex-col items-center justify-center w-full h-14 rounded-lg transition-colors ${activeTool === ToolType.PEN
                  ? 'bg-teal-500 text-white'
                  : 'bg-gray-100 text-gray-800'
                  }`}
                onClick={() => setActiveTool(ToolType.PEN)}
              >
                <img src={DoodleIcon} alt="涂鸦" className="w-6 h-6 mb-1" />
                <span className="text-xs">涂鸦</span>
              </button>
              <button
                className={`flex flex-col items-center justify-center w-full h-14 rounded-lg transition-colors ${activeTool === ToolType.ERASER
                  ? 'bg-teal-500 text-white'
                  : 'bg-gray-100 text-gray-800'
                  }`}
                onClick={() => {
                  setActiveTool(ToolType.ERASER);
                  setSelectedItemId(null); // 切换橡皮擦时取消选中
                }}
              >
                <img src={EraserIcon} alt="橡皮擦" className="w-6 h-6 mb-1" />
                <span className="text-xs">橡皮擦</span>
              </button>
              {/* 第二行、第三行保持原有按钮顺序即可 */}
              {/* 属性按钮 */}
              <button
                className={`flex flex-col items-center justify-center w-full h-14 rounded-lg transition-colors ${!selectedItem
                  ? 'bg-gray-100 text-gray-400 cursor-not-allowed'
                  : 'bg-gray-100 text-gray-800 hover:bg-gray-200'
                  }`}
                onClick={() => setDrawer('property')}
                disabled={!selectedItem}
              >
                <img src={PropertyIcon} alt="属性" className="w-6 h-6 mb-1" />
                <span className="text-xs">属性</span>
              </button>
              <button
                className="flex flex-col items-center justify-center w-full h-14 bg-gray-100 rounded-lg hover:bg-gray-200 transition-colors text-gray-800"
                onClick={() => setDrawer('layer')}
              >
                <img src={LayerIcon} alt="图层" className="w-6 h-6 mb-1" />
                <span className="text-xs">图层</span>
              </button>
              {/* 基础形状按钮 */}
              <div className="flex flex-col items-center justify-center w-full h-14 bg-gray-100 rounded-lg hover:bg-gray-200 transition-colors text-gray-800" onClick={() => {
                setOpenCategory('BASIC_SHAPES');
                setDrawer(null); // 关闭工具栏抽屉
              }} style={{ cursor: 'pointer' }}>
                <img src={ShapeIcon} alt="形状" className="w-6 h-6 mb-1" />
                <span className="text-xs">形状</span>
              </div>
              {/* 零件库按钮 */}
              <div className="flex flex-col items-center justify-center w-full h-14 bg-gray-100 rounded-lg hover:bg-gray-200 transition-colors text-gray-800" onClick={() => {
                setOpenCategory('PART_LIBRARY');
                setDrawer(null); // 关闭工具栏抽屉
              }} style={{ cursor: 'pointer' }}>
                <img src={PartLibraryIcon} alt="零件库" className="w-6 h-6 mb-1" />
                <span className="text-xs">零件库</span>
              </div>
              {/* 图片按钮（新版：按钮和input合并，input只覆盖按钮区域） */}
              <div style={{ position: 'relative', width: '100%' }}>
                <button className="flex flex-col items-center justify-center w-full h-14 bg-gray-100 rounded-lg hover:bg-gray-200 transition-colors text-gray-800">
                  <img src={ImageIcon} alt="图片" className="w-6 h-6 mb-1" />
                  <span className="text-xs">图片</span>
                </button>
                <input
                  type="file"
                  accept="image/*"
                  style={{ position: 'absolute', left: 0, top: 0, width: '100%', height: '100%', opacity: 0, zIndex: 10, cursor: 'pointer' }}
                  onChange={handleImageUpload}
                />
              </div>
              {/* 导入按钮（新版：按钮和input合并，input只覆盖按钮区域） */}
              <div style={{ position: 'relative', width: '100%' }}>
                <button className="flex flex-col items-center justify-center w-full h-14 bg-gray-100 rounded-lg hover:bg-gray-200 transition-colors text-gray-800">
                  <img src={ImportIcon} alt="导入" className="w-6 h-6 mb-1" />
                  <span className="text-xs">导入</span>
                </button>
                <input
                  type="file"
                  accept=".dxf,.svg,.plt"
                  style={{ position: 'absolute', left: 0, top: 0, width: '100%', height: '100%', opacity: 0, zIndex: 10, cursor: 'pointer' }}
                  onChange={handleImport}
                />
              </div>
            </div>
            {/* 橡皮擦半径调节，仅橡皮擦激活时显示 */}
            {activeTool === ToolType.ERASER && (
              <div className="mt-4 flex flex-col items-center">
                <label className="text-xs text-gray-600 mb-1">擦除范围：{eraserRadius}px</label>
                <input
                  type="range"
                  min={8}
                  max={64}
                  value={eraserRadius}
                  onChange={e => setEraserRadius(Number(e.target.value))}
                  className="w-40"
                />
              </div>
            )}
            {/* 隐藏的文件选择input */}
            <input
              type="file"
              ref={imageInputRef}
              className="hidden"
              accept="image/*"
              onChange={e => { handleImageUpload(e); }}
            />
            <input
              type="file"
              ref={importInputRef}
              className="hidden"
              accept=".dxf,.svg,.plt"
              onChange={handleImport}
            />
          </div>
        </div>
      )}

      {/* 移动端底部抽屉：属性/图层 */}
      {drawer === 'property' && selectedItem && (
        <div
          className="fixed left-0 right-0 bottom-0 z-50 bg-white rounded-t-2xl shadow-lg p-4 flex flex-col items-stretch w-full"
          style={{ paddingBottom: 'env(safe-area-inset-bottom,16px)' }}
        >
          <div className="w-full flex justify-between items-center mb-2">
            <span className="font-semibold">属性编辑</span>
            <button className="text-gray-500 text-lg" onClick={() => setDrawer(null)}>×</button>
          </div>
          <div className="w-full overflow-y-auto" style={{ maxHeight: '50vh' }}>
            <ParameterEditor
              selectedItem={selectedItem}
              layers={layers}
              onUpdateItem={updateItem}
              onDeleteItem={deleteItem}
              onCommitUpdate={commitUpdate}
            />
          </div>
        </div>
      )}
      {drawer === 'layer' && (
        <div
          className="fixed left-0 right-0 bottom-0 z-50 bg-white rounded-t-2xl shadow-lg p-4 flex flex-col items-stretch w-full"
          style={{ paddingBottom: 'env(safe-area-inset-bottom,16px)' }}
        >
          <div className="w-full flex justify-between items-center mb-2">
            <span className="font-semibold">图层管理</span>
            <button className="text-gray-500 text-lg" onClick={() => setDrawer(null)}>×</button>
          </div>
          <div className="w-full overflow-y-auto" style={{ maxHeight: '50vh' }}>
            <LayerPanel
              layers={layers}
              activeLayerId={activeLayerId}
              onAddLayer={addLayer}
              onDeleteLayer={deleteLayer}
              onUpdateLayer={updateLayer}
              onSetActiveLayerId={setActiveLayerId}
              onMoveLayer={moveLayer}
            />
          </div>
        </div>
      )}
    </div>
=======
    <Router>
      <Routes>
        <Route path="/" element={<HomePage />} />
        <Route path="/whiteboard" element={<WhiteboardPage />} />
        <Route path="/crop" element={<CropPage />} />
        <Route path="*" element={<Navigate to="/" replace />} />
      </Routes>
    </Router>
>>>>>>> 468c35bc
  );
};

<<<<<<< HEAD
// 声明window.Android类型
declare global {
  interface Window {
    Android?: {
      onNextStep?: (data: string) => void;
      saveTempFile?: (base64: string, fileName: string) => string; // 新增保存临时文件接口
      getPlatformSize?: () => string | { width: number | string; height: number | string }; // 新增获取画布大小接口
    };
    webkit?: {
      messageHandlers: {
        jsBridge: {
          postMessage: (message: any) => void;
        };
      };
    };
    iOS?: {
        getPlatformSize(): Promise<string>;
      };
  }
}

export default App;

//js请求原生的图片数据，输入无，输出图片ImageData
function getSecondImage(fileName: string): Promise<string>{
  return new Promise<string>((resolve) => {
    // 临时挂一个一次性回调
    const id = Math.random().toString(36).slice(2);
    window[`__cb_${id}`] = resolve; // Swift 回传时调用
    window.webkit?.messageHandlers.jsBridge.postMessage({
        action: "getSecondImage",
        id: id,
        fileName: fileName
        });
  });
}
=======
export default App;
>>>>>>> 468c35bc
<|MERGE_RESOLUTION|>--- conflicted
+++ resolved
@@ -1,1291 +1,3 @@
-<<<<<<< HEAD
-import React, { useState, useCallback, useEffect } from 'react';
-import type { CanvasItem, CanvasItemData, PartType, Layer, Part, ImageObject } from './types';
-import { CanvasItemType, ToolType, PrintingMethod } from './types';
-import { PART_LIBRARY, BASIC_SHAPES } from './constants';
-import Toolbar from './components/Toolbar';
-import Canvas from './components/Canvas';
-import ParameterEditor from './components/ParameterEditor';
-import CategoryPicker from './components/CategoryPicker';
-import LayerPanel from './components/LayerPanel';
-import LayerSettingsPanel from './components/LayerSettingsPanel';
-// @ts-ignore
-import { Helper, parseString as parseDxf } from 'dxf';
-import { parse as parseSvgson } from 'svgson';
-import SelectIcon from './assets/选择.svg';
-import EraserIcon from './assets/橡皮擦.svg';
-import ShapeIcon from './assets/形状.svg';
-import LayerIcon from './assets/图层.svg';
-import DoodleIcon from './assets/涂鸦.svg';
-import ImageIcon from './assets/图片.svg';
-import ImportIcon from './assets/导入.svg';
-import PartLibraryIcon from './assets/零件库.svg';
-import PropertyIcon from './assets/属性.svg';
-import HomeIcon from './assets/回零.svg';
-import { useLocation, useSearchParams } from 'react-router-dom';
-
-// 浏览器端简易 HPGL 解析器，仅支持 PU/PD/PA 指令
-function simpleParseHPGL(content: string) {
-  // 返回 [{type: 'PU'|'PD'|'PA', points: [[x,y], ...]}]
-  const cmds: { type: string; points: [number, number][] }[] = [];
-  content.replace(/(PU|PD|PA)([^;]*);/gi, (_: any, type: string, pts: string) => {
-    const points = pts
-      .split(',')
-      .map(s => s.trim())
-      .filter(Boolean)
-      .reduce((arr: [number, number][], val, idx, src) => {
-        if (idx % 2 === 0 && src[idx + 1] !== undefined) {
-          arr.push([parseFloat(val), parseFloat(src[idx + 1])]);
-        }
-        return arr;
-      }, [] as [number, number][]);
-    cmds.push({ type: type.toUpperCase(), points });
-    return '';
-  });
-  return cmds;
-}
-
-// 计算包围盒工具函数
-function getGroupBoundingBox(items: CanvasItemData[]): { minX: number, minY: number, maxX: number, maxY: number } {
-  let minX = Infinity, minY = Infinity, maxX = -Infinity, maxY = -Infinity;
-  items.forEach(item => {
-    const itemPoints = 'points' in item && Array.isArray(item.points) ? item.points : [];
-    const strokeWidth = (item as any).strokeWidth || 0;
-    if (itemPoints.length > 0) {
-      const itemMinX = (item.x ?? 0) + Math.min(...itemPoints.map((p: any) => p.x)) - strokeWidth / 2;
-      const itemMinY = (item.y ?? 0) + Math.min(...itemPoints.map((p: any) => p.y)) - strokeWidth / 2;
-      const itemMaxX = (item.x ?? 0) + Math.max(...itemPoints.map((p: any) => p.x)) + strokeWidth / 2;
-      const itemMaxY = (item.y ?? 0) + Math.max(...itemPoints.map((p: any) => p.y)) + strokeWidth / 2;
-      minX = Math.min(minX, itemMinX);
-      minY = Math.min(minY, itemMinY);
-      maxX = Math.max(maxX, itemMaxX);
-      maxY = Math.max(maxY, itemMaxY);
-    } else if ('width' in item && 'height' in item) {
-      minX = Math.min(minX, (item.x ?? 0) - item.width / 2 - strokeWidth / 2);
-      minY = Math.min(minY, (item.y ?? 0) - item.height / 2 - strokeWidth / 2);
-      maxX = Math.max(maxX, (item.x ?? 0) + item.width / 2 + strokeWidth / 2);
-      maxY = Math.max(maxY, (item.y ?? 0) + item.height / 2 + strokeWidth / 2);
-    }
-  });
-  return { minX, minY, maxX, maxY };
-}
-
-const MAX_HISTORY = 50;
-const ALL_PARTS = [...BASIC_SHAPES, ...PART_LIBRARY];
-
-// 1. 定义AppProps接口，支持canvasWidth和canvasHeight
-interface AppProps {
-  canvasWidth?: number;
-  canvasHeight?: number;
-}
-
-// 2. App组件支持props传入宽高，默认500
-const App: React.FC<AppProps> = () => {
-  const firstLayerId = `layer_${Date.now()}`;
-  const [layers, setLayers] = useState<Layer[]>([
-    { id: `scan_layer_${Date.now()}`, name: '扫描图层', isVisible: true, printingMethod: PrintingMethod.SCAN },
-    { id: `engrave_layer_${Date.now()}`, name: '雕刻图层', isVisible: true, printingMethod: PrintingMethod.ENGRAVE }
-  ]);
-  const [items, setItems] = useState<CanvasItem[]>([]);
-  const [history, setHistory] = useState<[Layer[], CanvasItem[]][]>([]);
-
-  const [selectedItemId, setSelectedItemId] = useState<string | null>(null);
-  const [activeLayerId, setActiveLayerId] = useState<string | null>(null);
-  const [activeTool, setActiveTool] = useState<ToolType>(ToolType.SELECT);
-  const [openCategory, setOpenCategory] = useState<string | null>(null);
-  const [drawer, setDrawer] = useState<'property' | 'layer' | 'toolbar' | null>(null);
-  const [eraserRadius, setEraserRadius] = useState(16);
-
-  const [canvasWidth, setCanvasWidth] = useState(400);
-  const [canvasHeight, setCanvasHeight] = useState(400);
-
-  const [step, setStep] = useState(1); // 新增步骤状态
-  const [selectedLayerId, setSelectedLayerId] = useState<string | null>(null); // 图层设置界面选中
-
-  // 初始化activeLayerId
-  useEffect(() => {
-    if (!activeLayerId && layers.length > 0) {
-      setActiveLayerId(layers[0].id);
-    }
-  }, [layers, activeLayerId]);
-
-  // 根据对象类型确定图层类型
-  const getPrintingMethodByItemType = useCallback((itemType: CanvasItemType | 'GROUP') => {
-    // 矢量图类型（包括形状、零件、涂鸦、文本）
-    const vectorTypes = [
-      CanvasItemType.RECTANGLE,
-      CanvasItemType.CIRCLE,
-      CanvasItemType.LINE,
-      CanvasItemType.POLYLINE,
-      CanvasItemType.ARC,
-      CanvasItemType.SECTOR,
-      CanvasItemType.EQUILATERAL_TRIANGLE,
-      CanvasItemType.ISOSCELES_RIGHT_TRIANGLE,
-      CanvasItemType.L_BRACKET,
-      CanvasItemType.U_CHANNEL,
-      CanvasItemType.FLANGE,
-      CanvasItemType.TORUS,
-      CanvasItemType.CIRCLE_WITH_HOLES,
-      CanvasItemType.RECTANGLE_WITH_HOLES,
-      CanvasItemType.DRAWING,
-      CanvasItemType.TEXT,
-    ];
-    
-    // 位图类型
-    const bitmapTypes = [
-      CanvasItemType.IMAGE,
-    ];
-    
-    // GROUP类型默认为矢量（雕刻）
-    if (itemType === 'GROUP') {
-      return PrintingMethod.ENGRAVE;
-    }
-    
-    if (vectorTypes.includes(itemType as CanvasItemType)) {
-      return PrintingMethod.ENGRAVE; // 矢量默认使用雕刻图层
-    } else if (bitmapTypes.includes(itemType as CanvasItemType)) {
-      return PrintingMethod.SCAN; // 位图只能使用扫描图层
-    }
-    
-    // 默认返回雕刻（矢量）
-    return PrintingMethod.ENGRAVE;
-  }, []);
-
-  // 获取指定类型的图层ID，如果没有对应类型的图层，则创建
-  const getLayerIdByType = useCallback((printingMethod: PrintingMethod) => {
-    let layer = layers.find(l => l.printingMethod === printingMethod);
-    
-    // 如果没有对应类型的图层，创建一个新的
-    if (!layer) {
-      const newLayer: Layer = {
-        id: `layer_${Date.now()}`,
-        name: printingMethod === PrintingMethod.SCAN ? '扫描图层' : '雕刻图层',
-        isVisible: true,
-        printingMethod: printingMethod
-      };
-      setLayers(prev => [newLayer, ...prev]);
-      layer = newLayer;
-    }
-    
-    return layer.id;
-  }, [layers]);
-
-  const pushHistory = useCallback((currentLayers: Layer[], currentItems: CanvasItem[]) => {
-    setHistory(prev => [...prev.slice(prev.length - MAX_HISTORY + 1), [currentLayers, currentItems]]);
-  }, []);
-
-  const addItem = useCallback((itemData: CanvasItemData) => {
-    pushHistory(layers, items);
-    
-    // 根据对象类型自动确定图层
-    const printingMethod = getPrintingMethodByItemType(itemData.type);
-    const targetLayerId = getLayerIdByType(printingMethod);
-    
-    const newItem = { 
-      ...itemData, 
-      id: `item_${Date.now()}_${Math.random()}`, 
-      layerId: targetLayerId 
-    } as CanvasItem;
-    
-    setItems(prev => [...prev, newItem]);
-    setSelectedItemId(newItem.id);
-    setActiveTool(ToolType.SELECT);
-  }, [items, layers, pushHistory, getPrintingMethodByItemType, getLayerIdByType]);
-
-  const addItems = useCallback((itemsData: CanvasItemData[]) => {
-    pushHistory(layers, items);
-    
-    const newItems = itemsData.map(itemData => {
-      // 根据对象类型自动确定图层
-      const printingMethod = getPrintingMethodByItemType(itemData.type);
-      const targetLayerId = getLayerIdByType(printingMethod);
-      
-      return {
-        ...itemData,
-        id: `item_${Date.now()}_${Math.random()}`,
-        layerId: targetLayerId,
-      } as CanvasItem;
-    });
-    
-    setItems(prev => [...prev, ...newItems]);
-    setSelectedItemId(newItems[newItems.length - 1]?.id || null);
-    setActiveTool(ToolType.SELECT);
-  }, [items, layers, pushHistory, getPrintingMethodByItemType, getLayerIdByType]);
-
-  const addPart = useCallback((partType: PartType) => {
-    const partDefinition = ALL_PARTS.find(p => p.type === partType);
-    if (!partDefinition) return;
-
-    addItem({
-      type: partType,
-      x: 0,
-      y: 0,
-      parameters: { ...partDefinition.defaultParameters },
-      rotation: 0,
-    } as Omit<Part, 'id' | 'layerId'>);
-    setOpenCategory(null);
-  }, [addItem]);
-
-  const addImage = useCallback((href: string, width: number, height: number) => {
-    const MAX_IMAGE_WIDTH = 400;
-    const MAX_IMAGE_HEIGHT = 400;
-    let newWidth = width;
-    let newHeight = height;
-    const scale = Math.min(MAX_IMAGE_WIDTH / width, MAX_IMAGE_HEIGHT / height, 1);
-    if (scale < 1) {
-      newWidth = width * scale;
-      newHeight = height * scale;
-    }
-    addItem({
-      type: CanvasItemType.IMAGE,
-      x: 0, // 设置为原点位置
-      y: 0, // 设置为原点位置
-      href,
-      width: newWidth,
-      height: newHeight,
-      rotation: 0,
-    } as Omit<ImageObject, 'id' | 'layerId'>);
-  }, [addItem]);
-
-  const updateItem = useCallback((itemId: string, updates: Partial<CanvasItem>) => {
-    // 如果尝试修改图层，需要验证图层类型是否匹配
-    if ('layerId' in updates && updates.layerId) {
-      const item = items.find(i => i.id === itemId);
-      if (item) {
-        const targetLayer = layers.find(l => l.id === updates.layerId);
-        
-        if (targetLayer) {
-          // 位图对象只能使用扫描图层
-          if (item.type === CanvasItemType.IMAGE && targetLayer.printingMethod === PrintingMethod.ENGRAVE) {
-            console.warn('位图对象只能使用扫描图层');
-            return; // 阻止位图移动到雕刻图层
-          }
-          
-          // 矢量对象可以使用雕刻或扫描图层（允许灵活分配）
-        }
-      }
-    }
-    
-    setItems(prevItems =>
-      prevItems.map(p => (p.id === itemId ? { ...p, ...updates } as CanvasItem : p))
-    );
-  }, [items, layers]);
-
-  const commitUpdate = useCallback(() => {
-    pushHistory(layers, items);
-  }, [items, layers, pushHistory]);
-
-  const deleteItem = useCallback((itemId: string) => {
-    pushHistory(layers, items);
-    setItems(prevItems => prevItems.filter(p => p.id !== itemId));
-    if (selectedItemId === itemId) {
-      setSelectedItemId(null);
-    }
-  }, [selectedItemId, items, layers, pushHistory]);
-
-  const undo = useCallback(() => {
-    if (history.length === 0) return;
-    const [lastLayers, lastItems] = history[history.length - 1];
-    setHistory(prev => prev.slice(0, -1));
-    setLayers(lastLayers);
-    setItems(lastItems);
-    // Ensure activeLayerId is still valid
-    if (!lastLayers.find(l => l.id === activeLayerId)) {
-      setActiveLayerId(lastLayers[0]?.id || null);
-    }
-    setSelectedItemId(null);
-  }, [history, activeLayerId]);
-
-  // Layer Management - 修改图层管理逻辑
-  const addLayer = useCallback(() => {
-    // 创建选择图层属性的对话框
-    const dialog = document.createElement('div');
-    dialog.style.cssText = `
-      position: fixed;
-      top: 0;
-      left: 0;
-      width: 100%;
-      height: 100%;
-      background: rgba(0, 0, 0, 0.5);
-      display: flex;
-      align-items: center;
-      justify-content: center;
-      z-index: 10000;
-    `;
-    
-    const content = document.createElement('div');
-    content.style.cssText = `
-      background: white;
-      padding: 20px;
-      border-radius: 8px;
-      min-width: 300px;
-      box-shadow: 0 4px 6px rgba(0, 0, 0, 0.1);
-    `;
-    
-    content.innerHTML = `
-      <h3 style="margin: 0 0 15px 0; font-size: 16px; font-weight: bold;">选择图层属性</h3>
-      <div style="margin-bottom: 15px;">
-        <label style="display: block; margin-bottom: 5px; font-size: 14px;">图层类型：</label>
-        <select id="layerType" style="width: 100%; padding: 8px; border: 1px solid #ccc; border-radius: 4px; font-size: 14px;">
-          <option value="scan">扫描图层</option>
-          <option value="engrave">雕刻图层</option>
-        </select>
-      </div>
-      <div style="display: flex; gap: 10px; justify-content: flex-end;">
-        <button id="cancelBtn" style="padding: 8px 16px; border: 1px solid #ccc; background: white; border-radius: 4px; cursor: pointer;">取消</button>
-        <button id="confirmBtn" style="padding: 8px 16px; background: #007bff; color: white; border: none; border-radius: 4px; cursor: pointer;">确定</button>
-      </div>
-    `;
-    
-    dialog.appendChild(content);
-    document.body.appendChild(dialog);
-    
-    const select = content.querySelector('#layerType') as HTMLSelectElement;
-    const cancelBtn = content.querySelector('#cancelBtn') as HTMLButtonElement;
-    const confirmBtn = content.querySelector('#confirmBtn') as HTMLButtonElement;
-    
-    const cleanup = () => {
-      document.body.removeChild(dialog);
-    };
-    
-    cancelBtn.onclick = cleanup;
-    confirmBtn.onclick = () => {
-      const selectedMethod = select.value as PrintingMethod;
-      const layerName = selectedMethod === PrintingMethod.SCAN 
-        ? `扫描图层 ${layers.filter(l => l.printingMethod === PrintingMethod.SCAN).length + 1}`
-        : `雕刻图层 ${layers.filter(l => l.printingMethod === PrintingMethod.ENGRAVE).length + 1}`;
-      
-      const newLayer: Layer = { 
-        id: `layer_${Date.now()}`, 
-        name: layerName, 
-        isVisible: true, 
-        printingMethod: selectedMethod
-      };
-      pushHistory(layers, items);
-      setLayers(prev => [newLayer, ...prev]);
-      setActiveLayerId(newLayer.id);
-      cleanup();
-    };
-    
-    // 点击背景关闭
-    dialog.onclick = (e) => {
-      if (e.target === dialog) cleanup();
-    };
-  }, [layers, items, pushHistory]);
-
-  const deleteLayer = useCallback((layerId: string) => {
-    if (layers.length <= 1) return; // Can't delete the last layer
-    pushHistory(layers, items);
-    setLayers(prev => prev.filter(l => l.id !== layerId));
-    setItems(prev => prev.filter(i => i.layerId !== layerId));
-    if (activeLayerId === layerId) {
-      setActiveLayerId(layers.find(l => l.id !== layerId)?.id || null);
-    }
-  }, [layers, items, activeLayerId, pushHistory]);
-
-  const updateLayer = useCallback((layerId: string, updates: Partial<Omit<Layer, 'id'>>) => {
-    // 禁止修改图层属性（打印方式），只允许修改名称和可见性
-    const allowedUpdates = { ...updates };
-    delete allowedUpdates.printingMethod; // 禁止修改打印方式
-    
-    pushHistory(layers, items);
-    setLayers(prev => prev.map(l => (l.id === layerId ? { ...l, ...allowedUpdates } : l)));
-  }, [layers, items, pushHistory]);
-
-  const moveLayer = useCallback((layerId: string, direction: 'up' | 'down') => {
-    pushHistory(layers, items);
-    setLayers(prevLayers => {
-      const index = prevLayers.findIndex(l => l.id === layerId);
-      if (index === -1) return prevLayers;
-      if (direction === 'down' && index === prevLayers.length - 1) return prevLayers;
-      if (direction === 'up' && index === 0) return prevLayers;
-
-      const newLayers = [...prevLayers];
-      const [layer] = newLayers.splice(index, 1);
-      const newIndex = direction === 'up' ? index - 1 : index + 1;
-      newLayers.splice(newIndex, 0, layer);
-      return newLayers;
-    });
-  }, [layers, items, pushHistory]);
-
-  // svgson + svg.js递归解析SVG节点
-  const parseSvgWithSvgson = useCallback(async (svgContent: string): Promise<CanvasItemData[]> => {
-    const svgJson = await parseSvgson(svgContent);
-    // 获取viewBox和缩放
-    let viewBox: number[] = [0, 0, 0, 0];
-    let scaleX = 1, scaleY = 1;
-    if (svgJson.attributes.viewBox) {
-      viewBox = svgJson.attributes.viewBox.split(/\s+/).map(Number);
-    }
-    if (svgJson.attributes.width && svgJson.attributes.height && viewBox.length === 4 && viewBox[2] > 0 && viewBox[3] > 0) {
-      scaleX = parseFloat(svgJson.attributes.width) / viewBox[2];
-      scaleY = parseFloat(svgJson.attributes.height) / viewBox[3];
-    }
-
-    // 递归处理
-    function walk(node: any, parentTransform: DOMMatrix, items: CanvasItemData[] = []) {
-      // 跳过无关元素
-      const skipTags = ['defs', 'clipPath', 'mask', 'marker', 'symbol', 'use', 'style', 'title'];
-      if (skipTags.includes(node.name)) return items;
-
-      // 合并transform
-      let currentTransform = parentTransform.translate(0, 0); // 创建副本
-      if (node.attributes.transform) {
-        const tempSvg = document.createElementNS('http://www.w3.org/2000/svg', 'svg');
-        const tempG = document.createElementNS('http://www.w3.org/2000/svg', 'g');
-        tempG.setAttribute('transform', node.attributes.transform);
-        tempSvg.appendChild(tempG);
-        const ctm = tempG.getCTM();
-        if (ctm) { // FIX: Check for null before using
-          currentTransform.multiplySelf(ctm);
-        }
-      }
-
-      // 处理path
-      if (node.name === 'path' && node.attributes.d) {
-        // 只采样有填充的 path
-        if (!node.attributes.fill || node.attributes.fill === 'none') return items;
-        const d = node.attributes.d;
-        try {
-          const tempSvg = document.createElementNS('http://www.w3.org/2000/svg', 'svg');
-          const tempPath = document.createElementNS('http://www.w3.org/2000/svg', 'path');
-          tempPath.setAttribute('d', d);
-          tempSvg.appendChild(tempPath);
-          const totalLength = tempPath.getTotalLength();
-          if (totalLength > 0) {
-            const sampleCount = Math.max(Math.floor(totalLength), 128);
-            const absPoints: { x: number, y: number }[] = [];
-            for (let i = 0; i <= sampleCount; i++) {
-              const len = (i / sampleCount) * totalLength;
-              const pt = tempPath.getPointAtLength(len);
-              const transformedPt = new DOMPoint(pt.x, pt.y).matrixTransform(currentTransform);
-              absPoints.push({ x: transformedPt.x * scaleX, y: transformedPt.y * scaleY });
-            }
-            if (absPoints.length >= 2) {
-              const minX = Math.min(...absPoints.map(p => p.x));
-              const minY = Math.min(...absPoints.map(p => p.y));
-              items.push({
-                type: CanvasItemType.DRAWING,
-                x: minX,
-                y: minY,
-                points: absPoints.map(p => ({ x: p.x - minX, y: p.y - minY })),
-                fillColor: node.attributes.fill,
-                strokeWidth: Number(node.attributes['stroke-width']) || 0,
-                color: '',
-              });
-            }
-          }
-        } catch (e) { }
-      }
-      // 处理rect
-      else if (node.name === 'rect') {
-        const x = Number(node.attributes.x);
-        const y = Number(node.attributes.y);
-        const w = Number(node.attributes.width);
-        const h = Number(node.attributes.height);
-        const pts = [
-          { x: x, y: y },
-          { x: x + w, y: y },
-          { x: x + w, y: y + h },
-          { x: x, y: y + h },
-          { x: x, y: y },
-        ].map(pt => {
-          const tpt = new DOMPoint(pt.x, pt.y).matrixTransform(currentTransform);
-          return { x: tpt.x * scaleX, y: tpt.y * scaleY };
-        });
-        const minX = Math.min(...pts.map((p: { x: number, y: number }) => p.x));
-        const minY = Math.min(...pts.map((p: { x: number, y: number }) => p.y));
-        items.push({
-          type: CanvasItemType.DRAWING,
-          x: minX,
-          y: minY,
-          points: pts.map((p: { x: number, y: number }) => ({ x: p.x - minX, y: p.y - minY })),
-          color: node.attributes.stroke || node.attributes.fill || '#2563eb',
-          strokeWidth: Number(node.attributes['stroke-width']) || 2,
-          fillColor: (node.attributes.fill && node.attributes.fill !== 'none') ? String(node.attributes.fill) : undefined,
-        });
-      }
-      // 处理circle
-      else if (node.name === 'circle') {
-        const cx = Number(node.attributes.cx);
-        const cy = Number(node.attributes.cy);
-        const r = Number(node.attributes.r);
-        const segs = 64;
-        const pts = Array.from({ length: segs + 1 }, (_, i) => {
-          const angle = (i / segs) * 2 * Math.PI;
-          const pt = new DOMPoint(cx + r * Math.cos(angle), cy + r * Math.sin(angle)).matrixTransform(currentTransform);
-          return { x: pt.x * scaleX, y: pt.y * scaleY };
-        });
-        const minX = Math.min(...pts.map((p: { x: number, y: number }) => p.x));
-        const minY = Math.min(...pts.map((p: { x: number, y: number }) => p.y));
-        items.push({
-          type: CanvasItemType.DRAWING,
-          x: minX,
-          y: minY,
-          points: pts.map((p: { x: number, y: number }) => ({ x: p.x - minX, y: p.y - minY })),
-          color: node.attributes.stroke || node.attributes.fill || '#2563eb',
-          strokeWidth: Number(node.attributes['stroke-width']) || 2,
-          fillColor: (node.attributes.fill && node.attributes.fill !== 'none') ? String(node.attributes.fill) : undefined,
-        });
-      }
-      // 处理ellipse
-      else if (node.name === 'ellipse') {
-        const cx = Number(node.attributes.cx);
-        const cy = Number(node.attributes.cy);
-        const rx = Number(node.attributes.rx);
-        const ry = Number(node.attributes.ry);
-        const segs = 64;
-        const pts = Array.from({ length: segs + 1 }, (_, i) => {
-          const angle = (i / segs) * 2 * Math.PI;
-          const pt = new DOMPoint(cx + rx * Math.cos(angle), cy + ry * Math.sin(angle)).matrixTransform(currentTransform);
-          return { x: pt.x * scaleX, y: pt.y * scaleY };
-        });
-        const minX = Math.min(...pts.map((p: { x: number, y: number }) => p.x));
-        const minY = Math.min(...pts.map((p: { x: number, y: number }) => p.y));
-        items.push({
-          type: CanvasItemType.DRAWING,
-          x: minX,
-          y: minY,
-          points: pts.map((p: { x: number, y: number }) => ({ x: p.x - minX, y: p.y - minY })),
-          color: node.attributes.stroke || node.attributes.fill || '#2563eb',
-          strokeWidth: Number(node.attributes['stroke-width']) || 2,
-          fillColor: (node.attributes.fill && node.attributes.fill !== 'none') ? String(node.attributes.fill) : undefined,
-        });
-      }
-      // 处理line
-      else if (node.name === 'line') {
-        const x1 = Number(node.attributes.x1);
-        const y1 = Number(node.attributes.y1);
-        const x2 = Number(node.attributes.x2);
-        const y2 = Number(node.attributes.y2);
-        const pts = [
-          new DOMPoint(x1, y1).matrixTransform(currentTransform),
-          new DOMPoint(x2, y2).matrixTransform(currentTransform),
-        ].map(pt => ({ x: pt.x * scaleX, y: pt.y * scaleY }));
-        const minX = Math.min(...pts.map((p: { x: number, y: number }) => p.x));
-        const minY = Math.min(...pts.map((p: { x: number, y: number }) => p.y));
-        items.push({
-          type: CanvasItemType.DRAWING,
-          x: minX,
-          y: minY,
-          points: pts.map((p: { x: number, y: number }) => ({ x: p.x - minX, y: p.y - minY })),
-          color: node.attributes.stroke || node.attributes.fill || '#2563eb',
-          strokeWidth: Number(node.attributes['stroke-width']) || 2,
-        });
-      }
-      // 处理polygon
-      else if (node.name === 'polygon' && node.attributes.points) {
-        const rawPoints = node.attributes.points.trim().split(/\s+/).map((pair: string) => pair.split(',').map(Number));
-        const pts = rawPoints.map(([x, y]: [number, number]) => {
-          const pt = new DOMPoint(x, y).matrixTransform(currentTransform);
-          return { x: pt.x * scaleX, y: pt.y * scaleY };
-        });
-        if (pts.length >= 2) {
-          // polygon自动闭合
-          let points = pts;
-          if (pts.length < 2 || pts[0].x !== pts[pts.length - 1].x || pts[0].y !== pts[pts.length - 1].y) {
-            points = [...pts, pts[0]];
-          }
-          const minX = Math.min(...points.map((p: { x: number, y: number }) => p.x));
-          const minY = Math.min(...points.map((p: { x: number, y: number }) => p.y));
-          items.push({
-            type: CanvasItemType.DRAWING,
-            x: minX,
-            y: minY,
-            points: points.map((p: { x: number, y: number }) => ({ x: p.x - minX, y: p.y - minY })),
-            color: node.attributes.stroke || node.attributes.fill || '#2563eb',
-            strokeWidth: Number(node.attributes['stroke-width']) || 2,
-            fillColor: (node.attributes.fill && node.attributes.fill !== 'none') ? String(node.attributes.fill) : undefined,
-          });
-        }
-      }
-      // 处理polyline
-      else if (node.name === 'polyline' && node.attributes.points) {
-        const rawPoints = node.attributes.points.trim().split(/\s+/).map((pair: string) => pair.split(',').map(Number));
-        const pts = rawPoints.map(([x, y]: [number, number]) => {
-          const pt = new DOMPoint(x, y).matrixTransform(currentTransform);
-          return { x: pt.x * scaleX, y: pt.y * scaleY };
-        });
-        if (pts.length >= 2) {
-          const minX = Math.min(...pts.map((p: { x: number, y: number }) => p.x));
-          const minY = Math.min(...pts.map((p: { x: number, y: number }) => p.y));
-          items.push({
-            type: CanvasItemType.DRAWING,
-            x: minX,
-            y: minY,
-            points: pts.map((p: { x: number, y: number }) => ({ x: p.x - minX, y: p.y - minY })),
-            color: node.attributes.stroke || node.attributes.fill || '#2563eb',
-            strokeWidth: Number(node.attributes['stroke-width']) || 2,
-            fillColor: (node.attributes.fill && node.attributes.fill !== 'none') ? String(node.attributes.fill) : undefined,
-          });
-        }
-      }
-
-      // 递归children
-      if (node.children && node.children.length > 0) {
-        node.children.forEach((child: any) => walk(child, currentTransform, items));
-      }
-
-      return items;
-    }
-    const items: CanvasItemData[] = [];
-    const rootTransform = new DOMMatrix();
-    walk(svgJson, rootTransform, items);
-    // 合并为GROUP（如果有多个子物体）
-    if (items.length > 1) {
-      const bbox = getGroupBoundingBox(items);
-      const groupX = (bbox.minX + bbox.maxX) / 2;
-      const groupY = (bbox.minY + bbox.maxY) / 2;
-      const groupWidth = bbox.maxX - bbox.minX;
-      const groupHeight = bbox.maxY - bbox.minY;
-      const children = items.map(item => {
-        // 计算子物体全局锚点（中心点或左上角）
-        let anchorX = item.x ?? 0;
-        let anchorY = item.y ?? 0;
-        if ('width' in item && 'height' in item && typeof item.width === 'number' && typeof item.height === 'number') {
-          anchorX += item.width / 2;
-          anchorY += item.height / 2;
-        }
-        return {
-          ...item,
-          x: anchorX - groupX,
-          y: anchorY - groupY,
-        };
-      });
-      return [{
-        type: 'GROUP',
-        x: groupX,
-        y: groupY,
-        width: groupWidth,
-        height: groupHeight,
-        rotation: 0,
-        children,
-      }];
-    }
-    return items;
-  }, []);
-
-  // 处理导入文件
-  const handleImportFile = useCallback(async (file: { name: string; ext: string; content: string }) => {
-    // SVG 导入
-    if (file.ext === 'svg') {
-      const parsedItems = await parseSvgWithSvgson(file.content);
-      if (parsedItems.length === 0) {
-        alert('SVG未识别到可导入的线条');
-      } else {
-        addItems(parsedItems);
-      }
-      return;
-    }
-    // DXF 导入
-    if (file.ext === 'dxf') {
-      try {
-        const dxf = parseDxf(file.content);
-        const items: CanvasItemData[] = [];
-        if (!dxf || !dxf.entities) {
-          alert('DXF文件内容无效');
-          return;
-        }
-        (dxf.entities as any[]).forEach((ent: any) => {
-          if (ent.type === 'LINE') {
-            const minX = Math.min(ent.vertices[0].x, ent.vertices[1].x);
-            const minY = Math.min(ent.vertices[0].y, ent.vertices[1].y);
-            items.push({
-              type: CanvasItemType.DRAWING,
-              x: minX,
-              y: minY,
-              points: [
-                { x: ent.vertices[0].x - minX, y: ent.vertices[0].y - minY },
-                { x: ent.vertices[1].x - minX, y: ent.vertices[1].y - minY },
-              ],
-              color: '#16a34a',
-              strokeWidth: 2,
-            });
-          } else if (ent.type === 'LWPOLYLINE' && ent.vertices) {
-            const points = (ent.vertices as any[]).map((v: any) => ({ x: v.x, y: v.y }));
-            if (points.length < 2) return;
-            const minX = Math.min(...points.map(p => p.x));
-            const minY = Math.min(...points.map(p => p.y));
-            items.push({
-              type: CanvasItemType.DRAWING,
-              x: minX,
-              y: minY,
-              points: points.map(p => ({ x: p.x - minX, y: p.y - minY })),
-              color: '#16a34a',
-              strokeWidth: 2,
-            });
-          } else if (ent.type === 'CIRCLE') {
-            const cx = ent.center.x, cy = ent.center.y, r = ent.radius;
-            const points = Array.from({ length: 36 }, (_, i) => {
-              const angle = (i / 36) * 2 * Math.PI;
-              return { x: cx + r * Math.cos(angle), y: cy + r * Math.sin(angle) };
-            });
-            const minX = Math.min(...points.map(p => p.x));
-            const minY = Math.min(...points.map(p => p.y));
-            items.push({
-              type: CanvasItemType.DRAWING,
-              x: minX,
-              y: minY,
-              points: points.map(p => ({ x: p.x - minX, y: p.y - minY })),
-              color: '#16a34a',
-              strokeWidth: 2,
-            });
-          } else if (ent.type === 'ARC') {
-            const cx = ent.center.x, cy = ent.center.y, r = ent.radius;
-            const start = ent.startAngle * Math.PI / 180;
-            const end = ent.endAngle * Math.PI / 180;
-            const segs = 24;
-            const points = Array.from({ length: segs + 1 }, (_, i) => {
-              const angle = start + (end - start) * (i / segs);
-              return { x: cx + r * Math.cos(angle), y: cy + r * Math.sin(angle) };
-            });
-            const minX = Math.min(...points.map(p => p.x));
-            const minY = Math.min(...points.map(p => p.y));
-            items.push({
-              type: CanvasItemType.DRAWING,
-              x: minX,
-              y: minY,
-              points: points.map(p => ({ x: p.x - minX, y: p.y - minY })),
-              color: '#16a34a',
-              strokeWidth: 2,
-            });
-          } else if (ent.type === 'SPLINE' && ent.controlPoints) {
-            // 采样样条曲线
-            const ctrl = ent.controlPoints;
-            const sampleCount = Math.max(ctrl.length * 8, 64);
-            const points: { x: number; y: number }[] = [];
-            for (let i = 0; i <= sampleCount; i++) {
-              const t = i / sampleCount;
-              // De Casteljau算法贝塞尔插值
-              let temp = ctrl.map((p: any) => ({ x: p.x, y: p.y }));
-              for (let k = 1; k < ctrl.length; k++) {
-                for (let j = 0; j < ctrl.length - k; j++) {
-                  temp[j] = {
-                    x: temp[j].x * (1 - t) + temp[j + 1].x * t,
-                    y: temp[j].y * (1 - t) + temp[j + 1].y * t,
-                  };
-                }
-              }
-              points.push(temp[0]);
-            }
-            if (points.length < 2) return;
-            const minX = Math.min(...points.map(p => p.x));
-            const minY = Math.min(...points.map(p => p.y));
-            items.push({
-              type: CanvasItemType.DRAWING,
-              x: minX,
-              y: minY,
-              points: points.map(p => ({ x: p.x - minX, y: p.y - minY })),
-              color: '#16a34a',
-              strokeWidth: 2,
-            });
-          }
-        });
-        if (items.length === 0) {
-          alert('DXF未识别到可导入的线条');
-        } else {
-          addItems(items);
-        }
-      } catch (e) {
-        alert('DXF解析失败');
-      }
-      return;
-    }
-    // // PLT(HPGL) 导入
-    // if (file.ext === 'plt') {
-    //   try {
-    //     alert('导入中');
-    //     const hpglData = simpleParseHPGL(file.content);
-    //     const items: CanvasItemData[] = [];
-    //     let cur: { x: number; y: number } = { x: 0, y: 0 };
-    //     let drawing: { x: number; y: number }[] = [];
-    //     hpglData.forEach((cmd: any) => {
-    //       if (cmd.type === 'PU') {
-    //         if (drawing.length > 1) {
-    //           const minX = Math.min(...drawing.map((p: any) => p.x));
-    //           const minY = Math.min(...drawing.map((p: any) => p.y));
-    //           items.push({
-    //             type: CanvasItemType.DRAWING,
-    //             x: minX,
-    //             y: minY,
-    //             points: drawing.map((p: any) => ({ x: p.x - minX, y: p.y - minY })),
-    //             color: '#eab308',
-    //             strokeWidth: 2,
-    //           });
-    //         }
-    //         drawing = [];
-    //         if (cmd.points && cmd.points.length > 0) {
-    //           cur = { x: cmd.points[0][0], y: cmd.points[0][1] };
-    //         }
-    //       } else if (cmd.type === 'PD' || cmd.type === 'PA') {
-    //         if (cmd.points) {
-    //           cmd.points.forEach((pt: [number, number]) => {
-    //             cur = { x: pt[0], y: pt[1] };
-    //             drawing.push({ ...cur });
-    //           });
-    //         }
-    //       }
-    //     });
-    //     if (drawing.length > 1) {
-    //       const minX = Math.min(...drawing.map((p: any) => p.x));
-    //       const minY = Math.min(...drawing.map((p: any) => p.y));
-    //       items.push({
-    //         type: CanvasItemType.DRAWING,
-    //         x: minX,
-    //         y: minY,
-    //         points: drawing.map((p: any) => ({ x: p.x - minX, y: p.y - minY })),
-    //         color: '#eab308',
-    //         strokeWidth: 2,
-    //       });
-    //     }
-    //     if (items.length === 0) {
-    //       alert('PLT未识别到可导入的线条');
-    //     } else {
-    //       addItems(items);
-    //     }
-    //   } catch (e) {
-    //     alert('PLT解析失败');
-    //   }
-    //   return;
-    // }
-    if (file.ext === 'plt') {
-      try {
-        //alert('导入中');
-        const hpglCommands = simpleParseHPGL(file.content);
-
-        // ==========================================================
-        // 步骤 1: 将 HPGL 指令解析为原始坐标的多段线
-        // ==========================================================
-        const polylines: { x: number; y: number }[][] = [];
-        let currentPolyline: { x: number; y: number }[] = [];
-        let currentPos = { x: 0, y: 0 };
-        let isPenDown = false;
-
-        const finishCurrentPolyline = () => {
-          if (currentPolyline.length > 1) {
-            polylines.push(currentPolyline);
-          }
-          currentPolyline = [];
-        };
-
-        hpglCommands.forEach((cmd: any) => {
-          if (!cmd || !cmd.type) return;
-
-          if (cmd.type.startsWith('PU')) {
-            finishCurrentPolyline();
-            isPenDown = false;
-            if (cmd.points && cmd.points.length > 0) {
-              cmd.points.forEach((pt: [number, number]) => currentPos = { x: pt[0], y: pt[1] });
-            }
-          }
-          else if (cmd.type.startsWith('PD')) {
-            finishCurrentPolyline();
-            isPenDown = true;
-            currentPolyline.push({ ...currentPos });
-            if (cmd.points && cmd.points.length > 0) {
-              cmd.points.forEach((pt: [number, number]) => {
-                currentPos = { x: pt[0], y: pt[1] };
-                currentPolyline.push({ ...currentPos });
-              });
-            }
-          }
-          else if (cmd.type.startsWith('PA')) {
-            if (cmd.points && cmd.points.length > 0) {
-              cmd.points.forEach((pt: [number, number]) => {
-                currentPos = { x: pt[0], y: pt[1] };
-                if (isPenDown) {
-                  currentPolyline.push({ ...currentPos });
-                }
-              });
-            }
-          }
-        });
-        finishCurrentPolyline();
-
-        if (polylines.length === 0) {
-          alert('PLT未识别到可导入的线条');
-          return;
-        }
-
-        // ==========================================================
-        // 步骤 2: 坐标缩放适配 (Fit to View)
-        // ==========================================================
-
-        // 2.1 找到所有点的总边界框
-        const allPoints = polylines.flat();
-        const minX = Math.min(...allPoints.map(p => p.x));
-        const minY = Math.min(...allPoints.map(p => p.y));
-        const maxX = Math.max(...allPoints.map(p => p.x));
-        const maxY = Math.max(...allPoints.map(p => p.y));
-
-        const drawingWidth = maxX - minX;
-        const drawingHeight = maxY - minY;
-
-        if (drawingWidth === 0 || drawingHeight === 0) {
-          alert('图形尺寸无效，无法进行缩放');
-          return;
-        }
-
-        // 2.2 定义你的画布尺寸，并留出一些边距
-        const CANVAS_WIDTH = 400; // <-- 请替换为您的画布实际宽度
-        const CANVAS_HEIGHT = 400; // <-- 请替换为您的画布实际高度
-        const PADDING = 20; // 在画布周围留出20像素的边距
-
-        const targetWidth = CANVAS_WIDTH - PADDING * 2;
-        const targetHeight = CANVAS_HEIGHT - PADDING * 2;
-
-        // 2.3 计算缩放比例，必须取较小值以保持长宽比
-        const scaleX = targetWidth / drawingWidth;
-        const scaleY = targetHeight / drawingHeight;
-        const scaleFactor = Math.min(scaleX, scaleY);
-
-        // (可选) 计算居中所需的偏移量
-        const scaledDrawingWidth = drawingWidth * scaleFactor;
-        const scaledDrawingHeight = drawingHeight * scaleFactor;
-        const offsetX = (CANVAS_WIDTH - scaledDrawingWidth) / 2;
-        const offsetY = (CANVAS_HEIGHT - scaledDrawingHeight) / 2;
-
-
-        // ==========================================================
-        // 步骤 3: 使用新的坐标创建最终的画布项目
-        // ==========================================================
-        const finalItems: CanvasItemData[] = polylines.map(polyline => {
-          // 3.1 转换这条多段线上的每一个点
-          const transformedPoints = polyline.map(p => {
-            const translatedX = p.x - minX;
-            // 注意：HPGL的Y轴向上，Canvas的Y轴向下，所以需要翻转
-            const translatedY = maxY - p.y;
-
-            return {
-              x: translatedX * scaleFactor + offsetX,
-              y: translatedY * scaleFactor + offsetY,
-            };
-          });
-
-          // 3.2 计算转换后这条线的新的边界框左上角坐标
-          const newMinX = Math.min(...transformedPoints.map(p => p.x));
-          const newMinY = Math.min(...transformedPoints.map(p => p.y));
-
-          return {
-            type: CanvasItemType.DRAWING,
-            x: newMinX, // 定位点
-            y: newMinY, // 定位点
-            // 内部点的坐标是相对于这个新的定位点的
-            points: transformedPoints.map(p => ({
-              x: p.x - newMinX,
-              y: p.y - newMinY,
-            })),
-            color: '#eab308',
-            strokeWidth: 2,
-          };
-        });
-
-        addItems(finalItems);
-
-      } catch (e: any) {
-        console.error(e);
-        alert(`PLT解析失败: ${e.message}`);
-      }
-      return;
-    }
-
-    alert('不支持的文件类型');
-  }, [addItems, parseSvgWithSvgson]);
-
-  // 分图层导出预览和传递到安卓
-  const handleNext = async () => {
-    // // 记录当前选中项
-    // const prevSelected = selectedItemId;
-    // setSelectedItemId(null);
-    // await new Promise(r => setTimeout(r, 0)); // 等待UI刷新
-
-    // // 固定导出分辨率
-    // const exportWidth = 2500;
-    // const exportHeight = 2500;
-    // // 1. 获取每个图层的items
-    // const layerData = await Promise.all(layers.map(async layer => {
-    //   // 只导出可见图层
-    //   if (!layer.isVisible) return null;
-    //   // 只导出当前图层的items
-    //   const layerItems = items.filter(item => item.layerId === layer.id);
-    //   // 构造SVG字符串，viewBox仍然用canvasWidth/canvasHeight，width/height用2500
-    //   const svg = `<svg xmlns='http://www.w3.org/2000/svg' width='${exportWidth}' height='${exportHeight}' viewBox='0 0 ${canvasWidth} ${canvasHeight}'>` +
-    //     `<g>${document.querySelectorAll(`[data-layer-id='${layer.id}']`)[0]?.innerHTML || ''}</g></svg>`;
-    //   // SVG转图片
-    //   const imgUrl = await new Promise(resolve => {
-    //     const img = new window.Image();
-    //     const svgBlob = new Blob([svg], { type: 'image/svg+xml' });
-    //     const url = URL.createObjectURL(svgBlob);
-    //     img.onload = () => {
-    //       const canvas = document.createElement('canvas');
-    //       canvas.width = exportWidth;
-    //       canvas.height = exportHeight;
-    //       const ctx = canvas.getContext('2d');
-    //       if (ctx) {
-    //         ctx.imageSmoothingEnabled = true;
-    //         ctx.imageSmoothingQuality = 'high';
-    //         ctx.drawImage(img, 0, 0, exportWidth, exportHeight);
-    //       }
-    //       URL.revokeObjectURL(url);
-    //       resolve(canvas.toDataURL('image/png', 1));
-    //     };
-    //     img.src = url;
-    //   });
-    //   return {
-    //     id: layer.id,
-    //     name: layer.name,
-    //     printingMethod: layer.printingMethod,
-    //     bitmap: imgUrl,
-    //     width: exportWidth,
-    //     height: exportHeight
-    //   };
-    // }));
-    // // 过滤掉不可见图层
-    // const filtered = layerData.filter(Boolean);
-
-    // // 新增：将每个图层图片保存为临时文件，并传递文件路径和雕刻方式
-    // // if (typeof window !== 'undefined' && window.Android && typeof window.Android.saveTempFile === 'function' && typeof window.Android.onNextStep === 'function') {
-    // if(window.webkit && window.webkit.messageHandlers.jsBridge) {
-    //   const layerDataWithFiles = await Promise.all(filtered.map(async (layer, idx) => {
-    //     if (!layer) return null;
-    //     // bitmap: data:image/png;base64,xxxx
-    //     let filePath = '';
-    //     if (window.Android && typeof window.Android.saveTempFile === 'function') {
-    //       filePath = window.Android.saveTempFile(layer.bitmap as string, `layer_${idx}.png`);
-    //     }
-    //     if (window.webkit && window.webkit.messageHandlers.jsBridge) {
-    //         window.webkit.messageHandlers.jsBridge.postMessage({
-    //             action: "saveTempFile",
-    //             data1: layer.bitmap as string,
-    //             data2: `layer_${idx}.png`
-    //         });
-    //     } else {
-    //         console.log("JSBridge not available");
-    //     }
-    //     return {
-    //       filePath,
-    //       printingMethod: layer.printingMethod,
-    //       name: layer.name,
-    //       id: layer.id,
-    //       width: layer.width,
-    //       height: layer.height
-    //     };
-    //   }));
-    //   // 过滤掉 null
-    //   const validLayers = layerDataWithFiles.filter(Boolean);
-    //   // 只传递二维数组 [[filePath, printingMethod], ...]
-    //   const arr2d = validLayers
-    //     .filter(layer => !!layer)
-    //     .map(layer => [(layer as any).filePath, (layer as any).printingMethod]);
-    //   if (window.Android && typeof window.Android.onNextStep === 'function') {
-    //     window.Android.onNextStep(JSON.stringify(arr2d));
-    //   }
-    //   if (window.webkit && window.webkit.messageHandlers.jsBridge) {
-    //       window.webkit.messageHandlers.jsBridge.postMessage({
-    //           action: "onNextStep",
-    //           data: JSON.stringify(arr2d)
-    //       });
-    //   } else {
-    //       console.log("JSBridge not available");
-    //   }
-    //   // 恢复选中项
-    //   setSelectedItemId(prevSelected);
-    //   return;
-    // }
-
-    // // 兼容：如果没有Android接口，仍然弹窗预览
-    // // 弹窗预览
-    // const win = window.open('', '_blank');
-    // if (win) {
-    //   win.document.write('<html><head><title>分图层导出预览</title></head><body style="font-family:sans-serif">');
-    //   win.document.write('<h2>分图层导出预览</h2>');
-    //   win.document.write(`<p style="color:#666;margin-bottom:20px;">导出分辨率: 2500×2500 像素</p>`);
-    //   filtered.forEach(layer => {
-    //     if (!layer) return;
-    //     win.document.write(`<div style="margin-bottom:32px"><h3>${layer.name}（打印方式：${layer.printingMethod}）</h3><img src="${layer.bitmap}" style="max-width:400px;border:1px solid #ccc;"/></div>`);
-    //   });
-    //   win.document.write('</body></html>');
-    //   win.document.close();
-    // } else {
-    //   alert('无法打开新窗口，请检查浏览器设置');
-    // }
-    // // 恢复选中项
-    // setSelectedItemId(prevSelected);
-    setStep(2);
-    setSelectedLayerId(layers[0]?.id || null);
-    setDrawer(null); // 新增：关闭移动端工具栏
-  };
-
-  const selectedItem = items.find(p => p.id === selectedItemId) || null;
-
-  const { state } = useLocation()
-  useEffect(() => {
-    console.log("state" + state?.filename)
-    if (window.webkit && window.webkit.messageHandlers.jsBridge) {
-      (async () => {
-      try {
-        const img = new Image();
-        const result = await getSecondImage(state?.filename);
-        img.src = `data:image/jpeg;base64,${result}`
-        img.onload = () => {
-          addImage(img.src, img.width, img.height);
-        };
-        }catch (e){
-          console.error(e)
-        }
-      })()
-    } else {
-      
-    }
-  },[]);
-
-
-  useEffect(() => {
-    // 提供给外部调用的图片注入接口
-    (window as any).setWhiteboardImage = (base64ata: string) => {
-      const img = new Image();
-      img.onload = () => {
-        addImage(base64ata, img.width, img.height);
-      };
-      img.src = base64ata;
-    };
-    // 可选：卸载时清理
-    return () => {
-      delete (window as any).setWhiteboardImage;
-    };
-  }, [addImage]);
-
-  const imageInputRef = React.useRef<HTMLInputElement>(null);
-  const importInputRef = React.useRef<HTMLInputElement>(null);
-
-  const handleImageUpload = (event: React.ChangeEvent<HTMLInputElement>) => {
-    const file = event.target.files?.[0];
-    if (file) {
-      const reader = new FileReader();
-      reader.onload = (e) => {
-        const img = new window.Image();
-        img.onload = () => {
-          addImage(e.target?.result as string, img.width, img.height);
-        };
-        img.src = e.target?.result as string;
-      };
-      reader.readAsDataURL(file);
-    }
-    event.currentTarget.value = '';
-  };
-
-  // 7.22
-  const handleImport = (event: React.ChangeEvent<HTMLInputElement>) => {
-    const file = event.target.files?.[0];
-    if (!file) return;
-    const reader = new FileReader();
-    const ext = file.name.split('.').pop()?.toLowerCase() || '';
-
-    // === 核心逻辑：根据文件类型选择不同的读取方式 ===
-    if (ext === 'svg') {
-      // --- 针对 SVG 文件的特殊处理流程 ---
-
-      // a. 设置 onload 回调，它会接收到一个文本字符串
-      reader.onload = (e) => {
-        // 步骤 1: 获取 SVG 文件内容的字符串，这就是你想要的【中间变量】
-        const svgString = e.target?.result as string;
-        if (!svgString) return;
-
-        console.log("成功读取SVG为字符串:", svgString.substring(0, 100) + '...'); // 你可以在这里操作 svgString
-
-        // 步骤 2: 手动将 SVG 字符串转换为 Data URL
-        const dataUrl = 'data:image/svg+xml;base64,' + btoa(svgString);
-
-        // 步骤 3: 后续流程与原来完全相同，使用 Data URL 获取尺寸
-        const img = new Image();
-        img.onload = () => {
-          addImage(dataUrl, img.width, img.height);
-        };
-        img.src = dataUrl;
-      };
-      // b. 启动读取过程，读取为【纯文本】
-      reader.readAsText(file);
-    }
-    else if (ext === 'dxf') {
-      reader.onload = (e) => {
-        try {
-          const dxfContents = e.target?.result as string;
-          const helper = new Helper(dxfContents);
-          const generatedSvg = helper.toSVG();
-
-          // 核心：在这里调用我们的新函数！
-          // 它会处理 SVG 字符串，并最终调用 onAddImage
-          processSvgString(generatedSvg, addImage);
-
-        } catch (err) {
-          alert("解析 DXF 文件时发生错误。");
-        }
-      };
-      reader.readAsText(file);
-    }
-    else if (ext === 'plt') {
-      reader.onload = (e) => {
-        if (typeof e.target?.result === 'string') {
-          handleImportFile({
-            name: file.name,
-            ext,
-            content: e.target.result
-          });
-        }
-      };
-      reader.readAsText(file);
-    }
-    else alert('不支持的文件类型');
-
-    event.currentTarget.value = '';
-  };
-
-  const processSvgString = (
-    svgString: string,
-    onComplete: (dataUrl: string, width: number, height: number) => void
-  ) => {
-    const dataUrl = 'data:image/svg+xml;base64,' + btoa(svgString);
-    const img = new Image();
-    img.onload = () => {
-      onComplete(dataUrl, img.width, img.height);
-    };
-    img.onerror = () => {
-      alert("无法从 SVG 字符串加载图像。");
-    };
-    img.src = dataUrl;
-  };
-
-  // const handleImport = (event: React.ChangeEvent<HTMLInputElement>) => {
-  //   const file = event.target.files?.[0];
-  //   if (!file) return;
-  //   const ext = file.name.split('.').pop()?.toLowerCase() || '';
-  //   const reader = new FileReader();
-  //   reader.onload = (e) => {
-  //     if (typeof e.target?.result === 'string') {
-  //       handleImportFile({
-  //         name: file.name,
-  //         ext,
-  //         content: e.target.result
-  //       });
-  //     }
-  //   };
-  //   reader.readAsText(file);
-  //   event.currentTarget.value = '';
-  // };
-
-  useEffect(() => {
-    (window as any).setCanvasSize = (w: number, h: number) => {
-      setCanvasWidth(w);
-      setCanvasHeight(h);
-    };
-
-    // --- 【新增】添加图片的桥 ---
-    // 我们将 addImage 函数也挂载到 window 对象上
-    (window as any).addImageToCanvas = (href: string, width: number, height: number) => {
-      // 这里直接调用你已经写好的 addImage 函数
-      addImage(href, width, height);
-    };
-=======
 import React from 'react';
 import { HashRouter as Router, Routes, Route, Navigate } from 'react-router-dom';
 import HomePage from './HomePage';
@@ -1297,331 +9,9 @@
   console.log('[全局] setHomePageImage 被调用，但当前页面未处理', base64Data?.length);
   (window as any).__pendingHomePageImage = base64Data;
 };
->>>>>>> 468c35bc
 
 const App: React.FC = () => {
   return (
-<<<<<<< HEAD
-    <div className="h-screen w-screen flex flex-row font-sans text-gray-800 bg-gray-100 overflow-hidden" style={{ width: '100vw', height: '100vh', minHeight: '100vh', minWidth: '100vw' }}>
-      {/* 页面顶部：下一步、撤销按钮 */}
-      {step === 1 && (
-        <div className="w-full flex flex-row items-center justify-between px-4 py-2 bg-white border-b border-gray-200 fixed top-0 left-0 z-40 md:static md:justify-end md:py-0 md:px-0">
-          <div className="flex flex-row gap-2">
-            <button
-              className="px-4 py-2 rounded bg-gray-200 text-gray-800 text-sm font-medium shadow-sm hover:bg-gray-300"
-              onClick={undo}
-              disabled={history.length === 0}
-            >撤销</button>
-          </div>
-          {/* 新增：画布大小显示在中间 */}
-          <div className="flex-1 flex justify-center">
-            <span style={{ color: '#888', fontSize: 13 }}>
-              画布大小：{canvasWidth} × {canvasHeight}
-            </span>
-          </div>
-          <div className="flex flex-row gap-2">
-            <button
-              className="px-4 py-2 rounded bg-blue-500 text-white text-sm font-medium shadow-sm hover:bg-blue-600"
-              onClick={handleNext}
-            >下一步</button>
-          </div>
-        </div>
-      )}
-      {/* Main Content Area */}
-      {step === 1 ? (
-        <>
-          <div className="flex-1 flex flex-col min-h-0 min-w-0 pt-14 md:pt-0">
-            {/* PC端工具栏 */}
-            <div className="hidden md:block h-16 bg-white border-b border-gray-200">
-              <Toolbar
-                onOpenCategoryPicker={setOpenCategory}
-                onAddImage={() => { imageInputRef.current?.click(); }}
-                activeTool={activeTool}
-                onSetTool={setActiveTool}
-                onUndo={undo}
-                canUndo={history.length > 0}
-                onImportFile={handleImportFile}
-                onNext={handleNext}
-              />
-            </div>
-            <main className="flex-1 flex flex-col min-h-0 min-w-0 bg-white relative">
-              <Canvas
-                items={items}
-                layers={layers}
-                selectedItemId={selectedItemId}
-                onSelectItem={setSelectedItemId}
-                onUpdateItem={updateItem}
-                onAddItem={addItem}
-                onCommitUpdate={commitUpdate}
-                activeTool={activeTool}
-                canvasWidth={canvasWidth}
-                canvasHeight={canvasHeight}
-                setItems={setItems}
-                eraserRadius={eraserRadius}
-              />
-            </main>
-            {/* 底部工具栏抽屉触发按钮，仅移动端显示 */}
-            <button
-              className="fixed bottom-4 left-1/2 -translate-x-1/2 z-40 px-6 py-2 rounded-full bg-gray-800 text-white text-base shadow-lg md:hidden"
-              style={{ paddingBottom: 'env(safe-area-inset-bottom,16px)' }}
-              onClick={() => setDrawer('toolbar')}
-            >工具栏</button>
-          </div>
-          {/* 右侧面板：仅PC端显示 */}
-          <aside className="w-72 flex-shrink-0 bg-white border-l border-gray-200 flex flex-col min-h-0 min-w-0 hidden md:flex">
-            {selectedItem ? (
-              <ParameterEditor
-                selectedItem={selectedItem}
-                layers={layers}
-                onUpdateItem={updateItem}
-                onDeleteItem={deleteItem}
-                onCommitUpdate={commitUpdate}
-              />
-            ) : (
-              <div className="p-4 h-full flex flex-col">
-                <h3 className="text-lg font-semibold text-gray-800 mb-4 flex-shrink-0">图层管理</h3>
-                <LayerPanel
-                  layers={layers}
-                  activeLayerId={activeLayerId}
-                  onAddLayer={addLayer}
-                  onDeleteLayer={deleteLayer}
-                  onUpdateLayer={updateLayer}
-                  onSetActiveLayerId={setActiveLayerId}
-                  onMoveLayer={moveLayer}
-                />
-              </div>
-            )}
-          </aside>
-        </>
-      ) : (
-        // step === 2: 图层设置界面
-        <div className="w-full h-full flex flex-col">
-          {/* 顶部返回栏 */}
-          <div className="flex items-center justify-between px-4 py-2 bg-white border-b border-gray-200">
-            <div className="flex items-center">
-              <button
-                className="mr-4 px-3 py-1 rounded bg-gray-200 text-gray-800 text-sm font-medium hover:bg-gray-300"
-                onClick={() => setStep(1)}
-              >返回</button>
-              <span className="text-lg font-bold">导出预览</span>
-            </div>
-            <button
-              className="px-4 py-2 bg-blue-600 text-white rounded hover:bg-blue-700 transition-colors text-sm font-medium"
-              onClick={() => {
-                // TODO: 具体的业务逻辑后续会补充
-                console.log('生成G代码', { layers, items });
-              }}
-            >
-              生成G代码
-            </button>
-          </div>
-          <div className="flex-1 min-h-0 min-w-0">
-            <LayerSettingsPanel
-              layers={layers}
-              selectedLayerId={selectedLayerId}
-              onSelectLayer={setSelectedLayerId}
-              onUpdateLayer={(layerId, updates) => {
-                setLayers(prev => prev.map(l => l.id === layerId ? { ...l, ...updates } : l));
-              }}
-              items={items}
-              canvasWidth={canvasWidth}
-              canvasHeight={canvasHeight}
-            />
-          </div>
-        </div>
-      )}
-      {openCategory && (
-        <CategoryPicker
-          category={openCategory}
-          onAddPart={addPart}
-          onClose={() => setOpenCategory(null)}
-        />
-      )}
-
-      {/* 工具栏抽屉，仅移动端显示 */}
-      {drawer === 'toolbar' && (
-        <div className="fixed left-0 right-0 bottom-0 z-50 flex justify-center items-end" style={{ paddingBottom: 'env(safe-area-inset-bottom,16px)' }}>
-          <div className="bg-white rounded-t-2xl shadow-lg p-4 flex flex-col items-stretch w-full">
-            <div className="w-full flex justify-between items-center mb-2">
-              <span className="font-semibold">工具栏</span>
-              <button className="text-gray-500 text-lg" onClick={() => setDrawer(null)}>×</button>
-            </div>
-            <div className="grid grid-cols-3 grid-rows-3 md:grid-cols-3 md:grid-rows-3 gap-3 w-full">
-              {/* 第一行：选择、涂鸦、橡皮擦 */}
-              <button
-                className={`flex flex-col items-center justify-center w-full h-14 rounded-lg transition-colors ${activeTool === ToolType.SELECT
-                  ? 'bg-teal-500 text-white'
-                  : 'bg-gray-100 text-gray-800'
-                  }`}
-                onClick={() => setActiveTool(ToolType.SELECT)}
-              >
-                <img src={SelectIcon} alt="选择" className="w-6 h-6 mb-1" />
-                <span className="text-xs">选择</span>
-              </button>
-              <button
-                className={`flex flex-col items-center justify-center w-full h-14 rounded-lg transition-colors ${activeTool === ToolType.PEN
-                  ? 'bg-teal-500 text-white'
-                  : 'bg-gray-100 text-gray-800'
-                  }`}
-                onClick={() => setActiveTool(ToolType.PEN)}
-              >
-                <img src={DoodleIcon} alt="涂鸦" className="w-6 h-6 mb-1" />
-                <span className="text-xs">涂鸦</span>
-              </button>
-              <button
-                className={`flex flex-col items-center justify-center w-full h-14 rounded-lg transition-colors ${activeTool === ToolType.ERASER
-                  ? 'bg-teal-500 text-white'
-                  : 'bg-gray-100 text-gray-800'
-                  }`}
-                onClick={() => {
-                  setActiveTool(ToolType.ERASER);
-                  setSelectedItemId(null); // 切换橡皮擦时取消选中
-                }}
-              >
-                <img src={EraserIcon} alt="橡皮擦" className="w-6 h-6 mb-1" />
-                <span className="text-xs">橡皮擦</span>
-              </button>
-              {/* 第二行、第三行保持原有按钮顺序即可 */}
-              {/* 属性按钮 */}
-              <button
-                className={`flex flex-col items-center justify-center w-full h-14 rounded-lg transition-colors ${!selectedItem
-                  ? 'bg-gray-100 text-gray-400 cursor-not-allowed'
-                  : 'bg-gray-100 text-gray-800 hover:bg-gray-200'
-                  }`}
-                onClick={() => setDrawer('property')}
-                disabled={!selectedItem}
-              >
-                <img src={PropertyIcon} alt="属性" className="w-6 h-6 mb-1" />
-                <span className="text-xs">属性</span>
-              </button>
-              <button
-                className="flex flex-col items-center justify-center w-full h-14 bg-gray-100 rounded-lg hover:bg-gray-200 transition-colors text-gray-800"
-                onClick={() => setDrawer('layer')}
-              >
-                <img src={LayerIcon} alt="图层" className="w-6 h-6 mb-1" />
-                <span className="text-xs">图层</span>
-              </button>
-              {/* 基础形状按钮 */}
-              <div className="flex flex-col items-center justify-center w-full h-14 bg-gray-100 rounded-lg hover:bg-gray-200 transition-colors text-gray-800" onClick={() => {
-                setOpenCategory('BASIC_SHAPES');
-                setDrawer(null); // 关闭工具栏抽屉
-              }} style={{ cursor: 'pointer' }}>
-                <img src={ShapeIcon} alt="形状" className="w-6 h-6 mb-1" />
-                <span className="text-xs">形状</span>
-              </div>
-              {/* 零件库按钮 */}
-              <div className="flex flex-col items-center justify-center w-full h-14 bg-gray-100 rounded-lg hover:bg-gray-200 transition-colors text-gray-800" onClick={() => {
-                setOpenCategory('PART_LIBRARY');
-                setDrawer(null); // 关闭工具栏抽屉
-              }} style={{ cursor: 'pointer' }}>
-                <img src={PartLibraryIcon} alt="零件库" className="w-6 h-6 mb-1" />
-                <span className="text-xs">零件库</span>
-              </div>
-              {/* 图片按钮（新版：按钮和input合并，input只覆盖按钮区域） */}
-              <div style={{ position: 'relative', width: '100%' }}>
-                <button className="flex flex-col items-center justify-center w-full h-14 bg-gray-100 rounded-lg hover:bg-gray-200 transition-colors text-gray-800">
-                  <img src={ImageIcon} alt="图片" className="w-6 h-6 mb-1" />
-                  <span className="text-xs">图片</span>
-                </button>
-                <input
-                  type="file"
-                  accept="image/*"
-                  style={{ position: 'absolute', left: 0, top: 0, width: '100%', height: '100%', opacity: 0, zIndex: 10, cursor: 'pointer' }}
-                  onChange={handleImageUpload}
-                />
-              </div>
-              {/* 导入按钮（新版：按钮和input合并，input只覆盖按钮区域） */}
-              <div style={{ position: 'relative', width: '100%' }}>
-                <button className="flex flex-col items-center justify-center w-full h-14 bg-gray-100 rounded-lg hover:bg-gray-200 transition-colors text-gray-800">
-                  <img src={ImportIcon} alt="导入" className="w-6 h-6 mb-1" />
-                  <span className="text-xs">导入</span>
-                </button>
-                <input
-                  type="file"
-                  accept=".dxf,.svg,.plt"
-                  style={{ position: 'absolute', left: 0, top: 0, width: '100%', height: '100%', opacity: 0, zIndex: 10, cursor: 'pointer' }}
-                  onChange={handleImport}
-                />
-              </div>
-            </div>
-            {/* 橡皮擦半径调节，仅橡皮擦激活时显示 */}
-            {activeTool === ToolType.ERASER && (
-              <div className="mt-4 flex flex-col items-center">
-                <label className="text-xs text-gray-600 mb-1">擦除范围：{eraserRadius}px</label>
-                <input
-                  type="range"
-                  min={8}
-                  max={64}
-                  value={eraserRadius}
-                  onChange={e => setEraserRadius(Number(e.target.value))}
-                  className="w-40"
-                />
-              </div>
-            )}
-            {/* 隐藏的文件选择input */}
-            <input
-              type="file"
-              ref={imageInputRef}
-              className="hidden"
-              accept="image/*"
-              onChange={e => { handleImageUpload(e); }}
-            />
-            <input
-              type="file"
-              ref={importInputRef}
-              className="hidden"
-              accept=".dxf,.svg,.plt"
-              onChange={handleImport}
-            />
-          </div>
-        </div>
-      )}
-
-      {/* 移动端底部抽屉：属性/图层 */}
-      {drawer === 'property' && selectedItem && (
-        <div
-          className="fixed left-0 right-0 bottom-0 z-50 bg-white rounded-t-2xl shadow-lg p-4 flex flex-col items-stretch w-full"
-          style={{ paddingBottom: 'env(safe-area-inset-bottom,16px)' }}
-        >
-          <div className="w-full flex justify-between items-center mb-2">
-            <span className="font-semibold">属性编辑</span>
-            <button className="text-gray-500 text-lg" onClick={() => setDrawer(null)}>×</button>
-          </div>
-          <div className="w-full overflow-y-auto" style={{ maxHeight: '50vh' }}>
-            <ParameterEditor
-              selectedItem={selectedItem}
-              layers={layers}
-              onUpdateItem={updateItem}
-              onDeleteItem={deleteItem}
-              onCommitUpdate={commitUpdate}
-            />
-          </div>
-        </div>
-      )}
-      {drawer === 'layer' && (
-        <div
-          className="fixed left-0 right-0 bottom-0 z-50 bg-white rounded-t-2xl shadow-lg p-4 flex flex-col items-stretch w-full"
-          style={{ paddingBottom: 'env(safe-area-inset-bottom,16px)' }}
-        >
-          <div className="w-full flex justify-between items-center mb-2">
-            <span className="font-semibold">图层管理</span>
-            <button className="text-gray-500 text-lg" onClick={() => setDrawer(null)}>×</button>
-          </div>
-          <div className="w-full overflow-y-auto" style={{ maxHeight: '50vh' }}>
-            <LayerPanel
-              layers={layers}
-              activeLayerId={activeLayerId}
-              onAddLayer={addLayer}
-              onDeleteLayer={deleteLayer}
-              onUpdateLayer={updateLayer}
-              onSetActiveLayerId={setActiveLayerId}
-              onMoveLayer={moveLayer}
-            />
-          </div>
-        </div>
-      )}
-    </div>
-=======
     <Router>
       <Routes>
         <Route path="/" element={<HomePage />} />
@@ -1630,47 +20,7 @@
         <Route path="*" element={<Navigate to="/" replace />} />
       </Routes>
     </Router>
->>>>>>> 468c35bc
   );
 };
 
-<<<<<<< HEAD
-// 声明window.Android类型
-declare global {
-  interface Window {
-    Android?: {
-      onNextStep?: (data: string) => void;
-      saveTempFile?: (base64: string, fileName: string) => string; // 新增保存临时文件接口
-      getPlatformSize?: () => string | { width: number | string; height: number | string }; // 新增获取画布大小接口
-    };
-    webkit?: {
-      messageHandlers: {
-        jsBridge: {
-          postMessage: (message: any) => void;
-        };
-      };
-    };
-    iOS?: {
-        getPlatformSize(): Promise<string>;
-      };
-  }
-}
-
-export default App;
-
-//js请求原生的图片数据，输入无，输出图片ImageData
-function getSecondImage(fileName: string): Promise<string>{
-  return new Promise<string>((resolve) => {
-    // 临时挂一个一次性回调
-    const id = Math.random().toString(36).slice(2);
-    window[`__cb_${id}`] = resolve; // Swift 回传时调用
-    window.webkit?.messageHandlers.jsBridge.postMessage({
-        action: "getSecondImage",
-        id: id,
-        fileName: fileName
-        });
-  });
-}
-=======
-export default App;
->>>>>>> 468c35bc
+export default App;