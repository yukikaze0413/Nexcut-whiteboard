--- conflicted
+++ resolved
@@ -28,7 +28,6 @@
 import { Converter } from 'svg-to-gcode';
 import * as svgo from 'svgo';
 
-<<<<<<< HEAD
 // UTF-8 安全的 base64 编码（用于包含中文的 SVG 文本）
 function toBase64Utf8(str: string): string {
   try {
@@ -39,8 +38,6 @@
   }
 }
 
-// 浏览器端简易 HPGL 解析器，仅支持 PU/PD/PA 指令
-=======
 // 8.25
 interface AdaptiveSampleConfig {
   minSegmentLength?: number; // 初始采样的最小段长（像素）
@@ -113,7 +110,6 @@
   return points.map(p => ({ x: p.pt.x, y: p.pt.y }));
 }
 
->>>>>>> 26f2c961
 
 // 浏览器端简易 HPGL 解析器，仅支持 PU/PD/PA 指令
 function simpleParseHPGL(content: string) {
@@ -1903,391 +1899,6 @@
 
   // 处理导入文件 8-25
   const handleImportFile = useCallback(async (file: { name: string; ext: string; content: string }) => {
-<<<<<<< HEAD
-    //alert(file.content);
-    // SVG 导入
-    if (file.ext === 'svg') {
-      try {
-        alert("1");
-        // 显示导入进度
-        setIsImporting(true);
-        setImportProgress(0);
-        alert("2");
-      const parsedItems = await parseSvgWithSvgson(file.content);
-      alert("3");
-      if (parsedItems.length === 0) {
-        alert('SVG未识别到可导入的线条');
-          setIsImporting(false);
-      } else {
-        alert("4");
-        // 保存原始SVG内容用于G代码生成
-        const originalContent = file.content;
-        alert("5");
-        // 创建SVG图像用于显示
-        const dataUrl = 'data:image/svg+xml;base64,' + toBase64Utf8(file.content);
-        alert("6");
-        const img = new Image();
-        alert("7");
-        img.onload = () => {
-          // 创建图像对象时包含矢量源数据
-          const imageData: Omit<ImageObject, 'id' | 'layerId'> = {
-            type: CanvasItemType.IMAGE,
-            x: canvasWidth / 2,
-            y: canvasHeight / 2,
-            width: img.width,
-            height: img.height,
-            href: dataUrl,
-            rotation: 0,
-            vectorSource: {
-              type: 'svg',
-              content: originalContent,
-              parsedItems: parsedItems,
-            }
-          };
-
-          addItem(imageData);
-            
-            // 隐藏进度条
-            setIsImporting(false);
-            setImportProgress(0);
-        };
-        alert("8");
-        img.src = dataUrl;
-        alert("9");
-        }
-      } catch (error) {
-        console.error('SVG导入失败:', error);
-        alert('SVG导入失败，请检查文件格式');
-        setIsImporting(false);
-        setImportProgress(0);
-      }
-      return;
-    }
-    // DXF 导入
-    if (file.ext === 'dxf') {
-      //return;
-      // try {
-      //   const dxf = parseDxf(file.content);
-      //   const items: CanvasItemData[] = [];
-      //   if (!dxf || !dxf.entities) {
-      //     alert('DXF文件内容无效');
-      //     return;
-      //   }
-      //   (dxf.entities as any[]).forEach((ent: any) => {
-      //     if (ent.type === 'LINE') {
-      //       const minX = Math.min(ent.vertices[0].x, ent.vertices[1].x);
-      //       const minY = Math.min(ent.vertices[0].y, ent.vertices[1].y);
-      //       items.push({
-      //         type: CanvasItemType.DRAWING,
-      //         x: minX,
-      //         y: minY,
-      //         points: [
-      //           { x: ent.vertices[0].x - minX, y: ent.vertices[0].y - minY },
-      //           { x: ent.vertices[1].x - minX, y: ent.vertices[1].y - minY },
-      //         ],
-      //         color: '#16a34a',
-      //         strokeWidth: 2,
-      //       });
-      //     } else if (ent.type === 'LWPOLYLINE' && ent.vertices) {
-      //       const points = (ent.vertices as any[]).map((v: any) => ({ x: v.x, y: v.y }));
-      //       if (points.length < 2) return;
-      //       const minX = Math.min(...points.map(p => p.x));
-      //       const minY = Math.min(...points.map(p => p.y));
-      //       items.push({
-      //         type: CanvasItemType.DRAWING,
-      //         x: minX,
-      //         y: minY,
-      //         points: points.map(p => ({ x: p.x - minX, y: p.y - minY })),
-      //         color: '#16a34a',
-      //         strokeWidth: 2,
-      //       });
-      //     } else if (ent.type === 'CIRCLE') {
-      //       const cx = ent.center.x, cy = ent.center.y, r = ent.radius;
-      //       const points = Array.from({ length: 36 }, (_, i) => {
-      //         const angle = (i / 36) * 2 * Math.PI;
-      //         return { x: cx + r * Math.cos(angle), y: cy + r * Math.sin(angle) };
-      //       });
-      //       const minX = Math.min(...points.map(p => p.x));
-      //       const minY = Math.min(...points.map(p => p.y));
-      //       items.push({
-      //         type: CanvasItemType.DRAWING,
-      //         x: minX,
-      //         y: minY,
-      //         points: points.map(p => ({ x: p.x - minX, y: p.y - minY })),
-      //         color: '#16a34a',
-      //         strokeWidth: 2,
-      //       });
-      //     } else if (ent.type === 'ARC') {
-      //       const cx = ent.center.x, cy = ent.center.y, r = ent.radius;
-      //       const start = ent.startAngle * Math.PI / 180;
-      //       const end = ent.endAngle * Math.PI / 180;
-      //       const segs = 24;
-      //       const points = Array.from({ length: segs + 1 }, (_, i) => {
-      //         const angle = start + (end - start) * (i / segs);
-      //         return { x: cx + r * Math.cos(angle), y: cy + r * Math.sin(angle) };
-      //       });
-      //       const minX = Math.min(...points.map(p => p.x));
-      //       const minY = Math.min(...points.map(p => p.y));
-      //       items.push({
-      //         type: CanvasItemType.DRAWING,
-      //         x: minX,
-      //         y: minY,
-      //         points: points.map(p => ({ x: p.x - minX, y: p.y - minY })),
-      //         color: '#16a34a',
-      //         strokeWidth: 2,
-      //       });
-      //     } else if (ent.type === 'SPLINE' && ent.controlPoints) {
-      //       // 采样样条曲线
-      //       const ctrl = ent.controlPoints;
-      //       const sampleCount = Math.max(ctrl.length * 8, 64);
-      //       const points: { x: number; y: number }[] = [];
-      //       for (let i = 0; i <= sampleCount; i++) {
-      //         const t = i / sampleCount;
-      //         // De Casteljau算法贝塞尔插值
-      //         let temp = ctrl.map((p: any) => ({ x: p.x, y: p.y }));
-      //         for (let k = 1; k < ctrl.length; k++) {
-      //           for (let j = 0; j < ctrl.length - k; j++) {
-      //             temp[j] = {
-      //               x: temp[j].x * (1 - t) + temp[j + 1].x * t,
-      //               y: temp[j].y * (1 - t) + temp[j + 1].y * t,
-      //             };
-      //           }
-      //         }
-      //         points.push(temp[0]);
-      //       }
-      //       if (points.length < 2) return;
-      //       const minX = Math.min(...points.map(p => p.x));
-      //       const minY = Math.min(...points.map(p => p.y));
-      //       items.push({
-      //         type: CanvasItemType.DRAWING,
-      //         x: minX,
-      //         y: minY,
-      //         points: points.map(p => ({ x: p.x - minX, y: p.y - minY })),
-      //         color: '#16a34a',
-      //         strokeWidth: 2,
-      //       });
-      //     }
-      //   });
-      //   if (items.length === 0) {
-      //     alert('DXF未识别到可导入的线条');
-      //   } else {
-      //     // 保存原始DXF内容用于G代码生成
-      //     const originalContent = file.content;
-
-      //     // 创建DXF图像用于显示
-      //     const helper = new Helper(file.content);
-      //     const generatedSvg = helper.toSVG();
-      //     const dataUrl = 'data:image/svg+xml;base64,' + btoa(generatedSvg);
-      //     const img = new Image();
-      //     img.onload = () => {
-      //       // 创建图像对象时包含矢量源数据
-      //       const imageData: Omit<ImageObject, 'id' | 'layerId'> = {
-      //         type: CanvasItemType.IMAGE,
-      //         x: 0,
-      //         y: 0,
-      //         width: img.width,
-      //         height: img.height,
-      //         href: dataUrl,
-      //         rotation: 0,
-      //         vectorSource: {
-      //           type: 'dxf',
-      //           content: originalContent,
-      //           parsedItems: items
-      //         }
-      //       };
-
-      //       addItem(imageData);
-      //     };
-      //     img.src = dataUrl;
-      //   }
-      // } catch (e) {
-      //   alert('DXF解析失败');
-      // }
-      // return;
-
-      // 8.5
-      const helper = new Helper(file.content);
-      // 保存dxf转换得到的原始SVG内容用于G代码生成
-      const originalContent = helper.toSVG();
-      const parsedItems = await parseSvgWithSvgson(originalContent);
-      if (parsedItems.length === 0) {
-        alert('DXF未识别到可导入的线条');
-      } else {
-        // 创建SVG图像用于显示
-        const dataUrl = 'data:image/svg+xml;base64,' + toBase64Utf8(originalContent);
-        const img = new Image();
-        img.onload = () => {
-          // 创建图像对象时包含矢量源数据
-          const imageData: Omit<ImageObject, 'id' | 'layerId'> = {
-            type: CanvasItemType.IMAGE,
-            x: canvasWidth / 2,
-            y: canvasHeight / 2,
-            width: img.width,
-            height: img.height,
-            href: dataUrl,
-            rotation: 0,
-            vectorSource: {
-              type: 'svg',
-              content: originalContent,
-              parsedItems: parsedItems
-            }
-          };
-
-          addItem(imageData);
-        };
-        img.src = dataUrl;
-      }
-      return;
-    }
-    if (file.ext === 'plt') {
-      try {
-        const hpglCommands = simpleParseHPGL(file.content);
-
-        const polylines: { x: number; y: number }[][] = [];
-        let currentPolyline: { x: number; y: number }[] = [];
-        let currentPos = { x: 0, y: 0 };
-        let isPenDown = false;
-
-        const finishCurrentPolyline = () => {
-          if (currentPolyline.length > 1) {
-            polylines.push(currentPolyline);
-          }
-          currentPolyline = [];
-        };
-
-        hpglCommands.forEach((cmd: any) => {
-          if (!cmd || !cmd.type) return;
-
-          if (cmd.type.startsWith('PU')) {
-            finishCurrentPolyline();
-            isPenDown = false;
-            if (cmd.points && cmd.points.length > 0) {
-              cmd.points.forEach((pt: [number, number]) => currentPos = { x: pt[0], y: pt[1] });
-            }
-          }
-          else if (cmd.type.startsWith('PD')) {
-            finishCurrentPolyline();
-            isPenDown = true;
-            currentPolyline.push({ ...currentPos });
-            if (cmd.points && cmd.points.length > 0) {
-              cmd.points.forEach((pt: [number, number]) => {
-                currentPos = { x: pt[0], y: pt[1] };
-                currentPolyline.push({ ...currentPos });
-              });
-            }
-          }
-          else if (cmd.type.startsWith('PA')) {
-            if (cmd.points && cmd.points.length > 0) {
-              cmd.points.forEach((pt: [number, number]) => {
-                currentPos = { x: pt[0], y: pt[1] };
-                if (isPenDown) {
-                  currentPolyline.push({ ...currentPos });
-                }
-              });
-            }
-          }
-        });
-        finishCurrentPolyline();
-
-        if (polylines.length === 0) {
-          alert('PLT未识别到可导入的线条');
-          return;
-        }
-
-        const allPoints = polylines.flat();
-        const minX = Math.min(...allPoints.map(p => p.x));
-        const minY = Math.min(...allPoints.map(p => p.y));
-        const maxX = Math.max(...allPoints.map(p => p.x));
-        const maxY = Math.max(...allPoints.map(p => p.y));
-
-        const drawingWidth = maxX - minX;
-        const drawingHeight = maxY - minY;
-
-        if (drawingWidth === 0 || drawingHeight === 0) {
-          alert('图形尺寸无效，无法进行缩放');
-          return;
-        }
-
-        const CANVAS_WIDTH = 400;
-        const CANVAS_HEIGHT = 400;
-        const PADDING = 20;
-
-        const targetWidth = CANVAS_WIDTH - PADDING * 2;
-        const targetHeight = CANVAS_HEIGHT - PADDING * 2;
-
-        const scaleX = targetWidth / drawingWidth;
-        const scaleY = targetHeight / drawingHeight;
-        const scaleFactor = Math.min(scaleX, scaleY);
-
-        const scaledDrawingWidth = drawingWidth * scaleFactor;
-        const scaledDrawingHeight = drawingHeight * scaleFactor;
-        const offsetX = (CANVAS_WIDTH - scaledDrawingWidth) / 2;
-        const offsetY = (CANVAS_HEIGHT - scaledDrawingHeight) / 2;
-
-        const finalItems: CanvasItemData[] = polylines.map(polyline => {
-          const transformedPoints = polyline.map(p => {
-            const translatedX = p.x - minX;
-            const translatedY = maxY - p.y;
-
-            return {
-              x: translatedX * scaleFactor + offsetX,
-              y: translatedY * scaleFactor + offsetY,
-            };
-          });
-
-          return createCenterCoordinateDrawing(transformedPoints, {
-            color: '#eab308',
-            strokeWidth: 2,
-          });
-        });
-
-        // 保存原始PLT内容用于G代码生成
-        const originalContent = file.content;
-
-        // 创建PLT图像用于显示（这里简化处理，实际可能需要更复杂的转换）
-        const dataUrl = 'data:image/svg+xml;base64,' + toBase64Utf8(`<svg width="${CANVAS_WIDTH}" height="${CANVAS_HEIGHT}" xmlns="http://www.w3.org/2000/svg">
-          <rect width="100%" height="100%" fill="none"/>
-          ${polylines.map(polyline => {
-          const points = polyline.map(p => {
-            const translatedX = p.x - minX;
-            const translatedY = maxY - p.y;
-            return `${translatedX * scaleFactor + offsetX},${translatedY * scaleFactor + offsetY}`;
-          }).join(' ');
-          return `<polyline points="${points}" fill="none" stroke="#eab308" stroke-width="2"/>`;
-        }).join('')}
-        </svg>`);
-
-        const img = new Image();
-        img.onload = () => {
-          // 创建图像对象时包含矢量源数据
-          const imageData: Omit<ImageObject, 'id' | 'layerId'> = {
-            type: CanvasItemType.IMAGE,
-            x: canvasWidth / 2,
-            y: canvasHeight / 2,
-            width: img.width,
-            height: img.height,
-            href: dataUrl,
-            rotation: 0,
-            vectorSource: {
-              type: 'plt',
-              content: originalContent,
-              parsedItems: finalItems
-            }
-          };
-
-          addItem(imageData);
-        };
-        img.src = dataUrl;
-
-      } catch (e: any) {
-        console.error(e);
-        alert(`PLT解析失败: ${e.message}`);
-      }
-      return;
-    }
-
-=======
->>>>>>> 26f2c961
     alert('不支持的文件类型');
   }, [addItem, parseSvgWithSvgson]);
 
@@ -2371,10 +1982,7 @@
       reader.onload = async (e) => {
         const svgString = e.target?.result as string;
         if (!svgString) return;
-<<<<<<< HEAD
-=======
-
->>>>>>> 26f2c961
+
         // 保存原始SVG内容用于G代码生成
         var originalContent = svgo.optimize(svgString, {
           plugins: [
@@ -2440,13 +2048,8 @@
             console.log('成功解析 viewBox，得到 viewBox 起点:', viewBoxX, viewBoxY);
           }
         }
-<<<<<<< HEAD
-        console.log(parsedItems);
-        const dataUrl = 'data:image/svg+xml;base64,' + toBase64Utf8(originalContent);
-=======
 
         const dataUrl = 'data:image/svg+xml;base64,' + btoa(originalContent);
->>>>>>> 26f2c961
         const img = new Image();
         img.onload = async () => {
 
