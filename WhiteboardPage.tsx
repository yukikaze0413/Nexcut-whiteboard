import React, { useState, useCallback, useEffect } from 'react';
import { useLocation } from 'react-router-dom';
import type { CanvasItem, CanvasItemData, PartType, Layer, Part, ImageObject } from './types';
import { CanvasItemType, ToolType, PrintingMethod } from './types';
import { PART_LIBRARY, BASIC_SHAPES } from './constants';
import Toolbar from './components/Toolbar';
import Canvas from './components/Canvas';
import ParameterEditor from './components/ParameterEditor';
import CategoryPicker from './components/CategoryPicker';
import LayerPanel from './components/LayerPanel';
import { generatePlatformScanGCode, GCodeScanSettings } from './lib/gcode';
import LayerSettingsPanel from './components/LayerSettingsPanel';
import PerformanceConfigPanel from './components/PerformanceConfigPanel';
import PerformanceMonitor from './components/PerformanceMonitor';
// @ts-ignore
import { Helper, parseString as parseDxf } from 'dxf';
import { parse as parseSvgson } from 'svgson';
import SelectIcon from './assets/选择.svg';
import EraserIcon from './assets/橡皮擦.svg';
import ShapeIcon from './assets/形状.svg';
import LayerIcon from './assets/图层.svg';
import DoodleIcon from './assets/涂鸦.svg';
import ImageIcon from './assets/图片.svg';
import ImportIcon from './assets/导入.svg';
import PartLibraryIcon from './assets/零件库.svg';
import PropertyIcon from './assets/属性.svg';
import { Converter } from 'svg-to-gcode';
import * as svgo from 'svgo';

// 浏览器端简易 HPGL 解析器，仅支持 PU/PD/PA 指令

function simpleParseHPGL(content: string) {
  // 返回 [{type: 'PU'|'PD'|'PA', points: [[x,y], ...]}]
  const cmds: { type: string; points: [number, number][] }[] = [];
  content.replace(/(PU|PD|PA)([^;]*);/gi, (_: any, type: string, pts: string) => {
    const points = pts
      .split(',')
      .map(s => s.trim())
      .filter(Boolean)
      .reduce((arr: [number, number][], val, idx, src) => {
        if (idx % 2 === 0 && src[idx + 1] !== undefined) {
          arr.push([parseFloat(val), parseFloat(src[idx + 1])]);
        }
        return arr;
      }, [] as [number, number][]);
    cmds.push({ type: type.toUpperCase(), points });
    return '';
  });
  return cmds;
}

// 计算包围盒工具函数
function getGroupBoundingBox(items: CanvasItemData[]): { minX: number, minY: number, maxX: number, maxY: number } {
  let minX = Infinity, minY = Infinity, maxX = -Infinity, maxY = -Infinity;
  items.forEach(item => {
    const itemPoints = 'points' in item && Array.isArray(item.points) ? item.points : [];
    const strokeWidth = (item as any).strokeWidth || 0;
    if (itemPoints.length > 0) {
      const itemMinX = (item.x ?? 0) + Math.min(...itemPoints.map((p: any) => p.x)) - strokeWidth / 2;
      const itemMinY = (item.y ?? 0) + Math.min(...itemPoints.map((p: any) => p.y)) - strokeWidth / 2;
      const itemMaxX = (item.x ?? 0) + Math.max(...itemPoints.map((p: any) => p.x)) + strokeWidth / 2;
      const itemMaxY = (item.y ?? 0) + Math.max(...itemPoints.map((p: any) => p.y)) + strokeWidth / 2;
      minX = Math.min(minX, itemMinX);
      minY = Math.min(minY, itemMinY);
      maxX = Math.max(maxX, itemMaxX);
      maxY = Math.max(maxY, itemMaxY);
    } else if ('width' in item && 'height' in item) {
      minX = Math.min(minX, (item.x ?? 0) - item.width / 2 - strokeWidth / 2);
      minY = Math.min(minY, (item.y ?? 0) - item.height / 2 - strokeWidth / 2);
      maxX = Math.max(maxX, (item.x ?? 0) + item.width / 2 + strokeWidth / 2);
      maxY = Math.max(maxY, (item.y ?? 0) + item.height / 2 + strokeWidth / 2);
    }
  });
  return { minX, minY, maxX, maxY };
}

// ==========================================================
// SVG and G-code Generation Helpers for Engraving
// ==========================================================

/**
 * 辅助函数：创建使用中心坐标的绘图对象
 */
function createCenterCoordinateDrawing(points: { x: number; y: number }[], attributes: any = {}): any {
  if (points.length < 2) return null;
  const minX = Math.min(...points.map(p => p.x));
  const maxX = Math.max(...points.map(p => p.x));
  const minY = Math.min(...points.map(p => p.y));
  const maxY = Math.max(...points.map(p => p.y));
  const centerX = (minX + maxX) / 2;
  const centerY = (minY + maxY) / 2;
  return {
    type: CanvasItemType.DRAWING,
    x: centerX,
    y: centerY,
    points: points.map(p => ({ x: p.x - centerX, y: p.y - centerY })),
    color: attributes.color || '#2563eb',
    strokeWidth: attributes.strokeWidth || 2,
    rotation: attributes.rotation || 0,
    fillColor: attributes.fillColor,
    ...attributes
  };
}

/**
 * Converts a single CanvasItem to an SVG element string.
 * @param item The canvas item to convert.
 * @returns An SVG element as a string.
 */
function itemToSvgElement(item: CanvasItem): string {

  // Explicitly ignore images and text, as they cannot be converted to vector paths.
  if (item.type === CanvasItemType.IMAGE || item.type === CanvasItemType.TEXT) {
    return '';
  }

  const stroke = 'stroke="black" stroke-width="1" fill="none"';

  if (item.type === 'GROUP' && Array.isArray(item.children)) {
    const groupTransform = `transform="translate(${item.x || 0}, ${item.y || 0}) rotate(${item.rotation || 0})"`;
    const childrenSvg = item.children.map(child => itemToSvgElement(child as CanvasItem)).join('');
    return `<g ${groupTransform}>${childrenSvg}</g>`;
  }

  const transform = `transform="translate(${item.x || 0}, ${item.y || 0}) rotate(${('rotation' in item ? item.rotation : 0) || 0})"`;

  if ('parameters' in item) {
    switch (item.type) {
      case CanvasItemType.RECTANGLE: {
        const w = item.parameters.width || 40;
        const h = item.parameters.height || 40;
        return `<rect x="${-w / 2}" y="${-h / 2}" width="${w}" height="${h}" ${stroke} ${transform} />`;
      }
      case CanvasItemType.CIRCLE: {
        const r = item.parameters.radius || 20;
        return `<circle cx="0" cy="0" r="${r}" ${stroke} ${transform} />`;
      }
      case CanvasItemType.LINE: {
        const l = item.parameters.length || 40;
        return `<line x1="${-l / 2}" y1="0" x2="${l / 2}" y2="0" ${stroke} ${transform} />`;
      }
      // Add more complex shapes as needed, converting them to SVG paths.
      // For now, we support the basic shapes that svg-to-gcode handles well.
    }
  }

  if (item.type === CanvasItemType.DRAWING && 'points' in item && Array.isArray(item.points) && item.points.length > 1) {
    const pointsStr = item.points.map(p => `${p.x},${p.y}`).join(' ');
    const drawingTransform = `transform="translate(${item.x || 0}, ${item.y || 0}) rotate(${('rotation' in item ? item.rotation : 0) || 0})"`;
    return `<polyline points="${pointsStr}" ${stroke} ${drawingTransform} />`;
  }

  return '';
}

/**
 * Generates a complete SVG string from a list of canvas items.
 * @param items The array of canvas items to include.
 * @param canvasWidth The width of the canvas.
 * @param canvasHeight The height of the canvas.
 * @returns A full SVG document as a string.
 */
function generateSvgForEngraving(items: CanvasItem[], canvasWidth: number, canvasHeight: number): string {
  const svgElements = items.map(item => itemToSvgElement(item)).join('\n');
  return `<svg width="${canvasWidth}mm" height="${canvasHeight}mm" viewBox="0 0 ${canvasWidth} ${canvasHeight}" xmlns="http://www.w3.org/2000/svg">\n${svgElements}\n</svg>`;
}

const MAX_HISTORY = 50;
const ALL_PARTS = [...BASIC_SHAPES, ...PART_LIBRARY];

// 1. 定义WhiteboardPageProps接口，支持canvasWidth和canvasHeight
interface WhiteboardPageProps {
  canvasWidth?: number;
  canvasHeight?: number;
}

// 2. WhiteboardPage组件支持props传入宽高，默认500
const WhiteboardPage: React.FC<WhiteboardPageProps> = () => {
  const location = useLocation();


  const [layers, setLayers] = useState<Layer[]>([
    {
      id: `scan_layer_${Date.now()}`,
      name: '扫描图层',
      isVisible: true,
      printingMethod: PrintingMethod.SCAN,
      lineDensity: 10,
      halftone: false,
      reverseMovementOffset: 0,
      power: 50,
      maxPower: 100,
      minPower: 0,
      moveSpeed: 100
    },
    {
      id: `engrave_layer_${Date.now()}`,
      name: '雕刻图层',
      isVisible: true,
      printingMethod: PrintingMethod.ENGRAVE,
      power: 50
    }
  ]);
  const [items, setItems] = useState<CanvasItem[]>([]);
  const [history, setHistory] = useState<[Layer[], CanvasItem[]][]>([]);

  const [selectedItemId, setSelectedItemId] = useState<string | null>(null);
  const [activeLayerId, setActiveLayerId] = useState<string | null>(null);
  const [activeTool, setActiveTool] = useState<ToolType>(ToolType.SELECT);
  const [openCategory, setOpenCategory] = useState<string | null>(null);
  const [drawer, setDrawer] = useState<'property' | 'layer' | 'toolbar' | null>(null);
  const [eraserRadius, setEraserRadius] = useState(16);

  const [canvasWidth, setCanvasWidth] = useState(400);
  const [canvasHeight, setCanvasHeight] = useState(400);

  const [step, setStep] = useState(1); // 新增步骤状态
  const [selectedLayerId, setSelectedLayerId] = useState<string | null>(null); // 图层设置界面选中
<<<<<<< HEAD
  const [processedImage, setProcessedImage] = useState<string | null>(null);
  const [processedLocationState, setProcessedLocationState] = useState<any>(null); // 跟踪已处理的图片
=======
  const [processedImage, setProcessedImage] = useState<string | null>(null); // 跟踪已处理的图片
  const [showPerformanceConfig, setShowPerformanceConfig] = useState(false); // 性能配置面板
  const [showPerformanceMonitor, setShowPerformanceMonitor] = useState(false); // 性能监控面板
>>>>>>> 8af79e8e

  // 添加G代码生成进度弹窗状态
  const [isGeneratingGCode, setIsGeneratingGCode] = useState(false);
  const [generationProgress, setGenerationProgress] = useState('');

  // 添加状态用于显示导入进度
  const [isImporting, setIsImporting] = useState(false);
  const [importProgress, setImportProgress] = useState(0);
  const [importStatus, setImportStatus] = useState('');

  // 添加性能优化配置
  const [performanceConfig, setPerformanceConfig] = useState({
    maxPointsPerPath: 500,        // 每个路径最大点数
    simplificationTolerance: 2.0,  // 路径简化容差
    batchSize: 50,                // 批处理大小
    enableLOD: true,              // 启用细节层次
    maxTotalPoints: 5000          // 总点数限制
  });



  // 优化的路径简化函数 - 支持多种算法和性能配置
  const simplifyPath = useCallback((points: { x: number, y: number }[], tolerance: number = 2.0, maxPoints?: number): { x: number, y: number }[] => {
    if (points.length <= 2) return points;

    // 如果指定了最大点数且当前点数超过限制，先进行均匀采样
    let workingPoints = points;
    if (maxPoints && points.length > maxPoints) {
      const step = Math.floor(points.length / maxPoints);
      workingPoints = points.filter((_, index) => index % step === 0);
      // 确保包含最后一个点
      if (workingPoints[workingPoints.length - 1] !== points[points.length - 1]) {
        workingPoints.push(points[points.length - 1]);
      }
    }

    // 道格拉斯-普克算法 - 优化版本
    const douglasPeucker = (pts: { x: number, y: number }[], epsilon: number): { x: number, y: number }[] => {
      if (pts.length <= 2) return pts;

      let maxDist = 0;
      let index = 0;
      const first = pts[0];
      const last = pts[pts.length - 1];

      // 优化的点到直线距离计算
      const dx = last.x - first.x;
      const dy = last.y - first.y;
      const lengthSq = dx * dx + dy * dy;

      if (lengthSq === 0) return [first, last];

      // 找到距离直线最远的点
      for (let i = 1; i < pts.length - 1; i++) {
        const point = pts[i];
        const t = Math.max(0, Math.min(1, ((point.x - first.x) * dx + (point.y - first.y) * dy) / lengthSq));
        const projX = first.x + t * dx;
        const projY = first.y + t * dy;
        const dist = Math.sqrt((point.x - projX) ** 2 + (point.y - projY) ** 2);

        if (dist > maxDist) {
          maxDist = dist;
          index = i;
        }
      }

      // 如果最大距离大于阈值，则递归简化
      if (maxDist > epsilon) {
        const left = douglasPeucker(pts.slice(0, index + 1), epsilon);
        const right = douglasPeucker(pts.slice(index), epsilon);
        return [...left.slice(0, -1), ...right];
      } else {
        return [first, last];
      }
    };

    return douglasPeucker(workingPoints, tolerance);
  }, []);

  // 初始化activeLayerId
  useEffect(() => {
    if (!activeLayerId && layers.length > 0) {
      setActiveLayerId(layers[0].id);
    }
  }, [layers, activeLayerId]);

  // 根据对象类型确定图层类型 - 图片默认扫描图层，其他默认雕刻图层
  const getPrintingMethodByItemType = useCallback((itemType: CanvasItemType | 'GROUP') => {
    // 图片类型默认使用扫描图层
    if (itemType === CanvasItemType.IMAGE) {
      return PrintingMethod.SCAN;
    }

    // 其他所有对象类型默认使用雕刻图层
    return PrintingMethod.ENGRAVE;
  }, []);

  // 获取指定类型的图层ID，如果没有对应类型的图层，则创建
  const getLayerIdByType = useCallback((printingMethod: PrintingMethod) => {
    let layer = layers.find(l => l.printingMethod === printingMethod);

    // 如果没有对应类型的图层，创建一个新的
    if (!layer) {
      const newLayer: Layer = {
        id: `layer_${Date.now()}`,
        name: printingMethod === PrintingMethod.SCAN ? '扫描图层' : '雕刻图层',
        isVisible: true,
        printingMethod: printingMethod,
        power: 50
      };

      // 为扫描图层添加默认参数
      if (printingMethod === PrintingMethod.SCAN) {
        newLayer.lineDensity = 10;
        newLayer.halftone = false;
        newLayer.reverseMovementOffset = 0;
        newLayer.maxPower = 100;
        newLayer.minPower = 0;
        newLayer.moveSpeed = 100;
      }

      setLayers(prev => [newLayer, ...prev]);
      layer = newLayer;
    }

    return layer.id;
  }, [layers]);

  const pushHistory = useCallback((currentLayers: Layer[], currentItems: CanvasItem[]) => {
    setHistory(prev => [...prev.slice(prev.length - MAX_HISTORY + 1), [currentLayers, currentItems]]);
  }, []);

  const addItem = useCallback((itemData: CanvasItemData) => {
    pushHistory(layers, items);

    // 根据对象类型自动确定图层
    const printingMethod = getPrintingMethodByItemType(itemData.type);
    const targetLayerId = getLayerIdByType(printingMethod);

    const newItem = {
      ...itemData,
      id: `item_${Date.now()}_${Math.random()}`,
      layerId: targetLayerId
    } as CanvasItem;

    setItems(prev => [...prev, newItem]);
    setSelectedItemId(newItem.id);
    setActiveTool(ToolType.SELECT);
  }, [items, layers, pushHistory, getPrintingMethodByItemType, getLayerIdByType]);

  const addItems = useCallback((itemsData: CanvasItemData[]) => {
    pushHistory(layers, items);

    const newItems = itemsData.map(itemData => {
      // 根据对象类型自动确定图层
      const printingMethod = getPrintingMethodByItemType(itemData.type);
      const targetLayerId = getLayerIdByType(printingMethod);

      return {
        ...itemData,
        id: `item_${Date.now()}_${Math.random()}`,
        layerId: targetLayerId,
      } as CanvasItem;
    });

    setItems(prev => [...prev, ...newItems]);
    setSelectedItemId(newItems[newItems.length - 1]?.id || null);
    setActiveTool(ToolType.SELECT);
  }, [items, layers, pushHistory, getPrintingMethodByItemType, getLayerIdByType]);

  const addPart = useCallback((partType: PartType) => {
    const partDefinition = ALL_PARTS.find(p => p.type === partType);
    if (!partDefinition) return;

    addItem({
      type: partType,
      x: 0,
      y: 0,
      parameters: { ...partDefinition.defaultParameters },
      rotation: 0,
    } as Omit<Part, 'id' | 'layerId'>);
    setOpenCategory(null);
  }, [addItem]);

  const addImage = useCallback((href: string, width: number, height: number) => {
    // 根据画布大小动态设定图片最大尺寸（占画布的70%）
    const MAX_IMAGE_WIDTH = canvasWidth * 0.4;
    const MAX_IMAGE_HEIGHT = canvasHeight * 0.4;

    let newWidth = width;
    let newHeight = height;

    // 计算缩放比例，保持原图宽高比
    const scale = Math.min(MAX_IMAGE_WIDTH / width, MAX_IMAGE_HEIGHT / height, 1);
    if (scale < 1) {
      newWidth = width * scale;
      newHeight = height * scale;
    }

    // 如果图片太小，设定一个最小尺寸（至少占画布的20%）
    const MIN_SIZE = Math.min(canvasWidth, canvasHeight) * 0.05;
    if (Math.max(newWidth, newHeight) < MIN_SIZE) {
      const minScale = MIN_SIZE / Math.max(newWidth, newHeight);
      newWidth *= minScale;
      newHeight *= minScale;
    }

    addItem({
      type: CanvasItemType.IMAGE,
      x: canvasWidth / 2, // 图片中心坐标
      y: canvasHeight / 2,
      href,
      width: newWidth,
      height: newHeight,
      rotation: 0,
    } as Omit<ImageObject, 'id' | 'layerId'>);
  }, [addItem, canvasWidth, canvasHeight]);

  // 处理从路由传递的图片数据 - 分离处理location.state的变化
  useEffect(() => {
    // 检查是否已经处理过这个location.state，避免重复处理
    if (processedLocationState === location.state) {
      return;
    }

    // 处理线框提取和矢量化的数据
    if (location.state?.hasVectorData) {
      console.log('接收到矢量图数据:', location.state);
      
      // 标记已处理
      setProcessedLocationState(location.state);
      
      // 创建单一ImageObject：显示线框位图，但包含原始矢量数据用于G代码生成
      if (location.state.displayImage && location.state.vectorSource) {
        const displayImage = location.state.displayImage;
        const vectorSource = location.state.vectorSource;
        
        const img = new Image();
        img.onload = async () => {
          // 根据画布大小动态设定图片最大尺寸（占画布的40%）
          const MAX_IMAGE_WIDTH = canvasWidth * 0.4;
          const MAX_IMAGE_HEIGHT = canvasHeight * 0.4;

          let newWidth = img.width;
          let newHeight = img.height;

          // 计算缩放比例，保持原图宽高比
          const scale = Math.min(MAX_IMAGE_WIDTH / img.width, MAX_IMAGE_HEIGHT / img.height, 1);
          if (scale < 1) {
            newWidth = img.width * scale;
            newHeight = img.height * scale;
          }

          // 如果图片太小，设定一个最小尺寸
          const MIN_SIZE = Math.min(canvasWidth, canvasHeight) * 0.05;
          if (Math.max(newWidth, newHeight) < MIN_SIZE) {
            const minScale = MIN_SIZE / Math.max(newWidth, newHeight);
            newWidth *= minScale;
            newHeight *= minScale;
          }

          // 使用从HomePage传递过来的已解析的parsedItems数据，如果没有则重新解析
          let parsedItems: CanvasItemData[] = vectorSource.parsedItems || [];
          if (parsedItems.length === 0 && vectorSource.type === 'svg' && vectorSource.content) {
            try {
              parsedItems = await parseSvgWithSvgson(vectorSource.content);
              console.log('重新解析SVG内容成功，得到', parsedItems.length, '个矢量对象');
            } catch (error) {
              console.error('解析SVG内容失败:', error);
            }
          } else if (parsedItems.length > 0) {
            console.log('使用已解析的SVG数据，包含', parsedItems.length, '个矢量对象');
          }

          // 添加单一ImageObject到画布
          // href显示线框位图，vectorSource包含原始矢量数据
          addItem({
            type: CanvasItemType.IMAGE,
            x: canvasWidth / 2,
            y: canvasHeight / 2,
            href: displayImage, // 显示线框位图
            width: newWidth,
            height: newHeight,
            rotation: 0,
            vectorSource: {
              ...vectorSource,
              parsedItems: parsedItems // 使用解析后的矢量数据
            }
          } as Omit<ImageObject, 'id' | 'layerId'>);
        };
        img.src = displayImage;
      }

      // 清除路由状态，避免重复处理
      window.history.replaceState({}, document.title);
      return;
    }

    // 处理普通图片数据（原有逻辑）
    if (location.state?.image && location.state.image !== processedImage) {
      setProcessedImage(location.state.image);
      setProcessedLocationState(location.state);
      
      const img = new Image();
      img.onload = () => {
        // 根据画布大小动态设定图片最大尺寸（占画布的70%）
        const MAX_IMAGE_WIDTH = canvasWidth * 0.4;
        const MAX_IMAGE_HEIGHT = canvasHeight * 0.4;

        let newWidth = img.width;
        let newHeight = img.height;

        // 计算缩放比例，保持原图宽高比
        const scale = Math.min(MAX_IMAGE_WIDTH / img.width, MAX_IMAGE_HEIGHT / img.height, 1);
        if (scale < 1) {
          newWidth = img.width * scale;
          newHeight = img.height * scale;
        }

        // 如果图片太小，设定一个最小尺寸（至少占画布的20%）
        const MIN_SIZE = Math.min(canvasWidth, canvasHeight) * 0.05;
        if (Math.max(newWidth, newHeight) < MIN_SIZE) {
          const minScale = MIN_SIZE / Math.max(newWidth, newHeight);
          newWidth *= minScale;
          newHeight *= minScale;
        }

        addItem({
          type: CanvasItemType.IMAGE,
          x: canvasWidth / 2, // 图片中心坐标
          y: canvasHeight / 2,
          href: location.state.image,
          width: newWidth,
          height: newHeight,
          rotation: 0,
        } as Omit<ImageObject, 'id' | 'layerId'>);
      };
      img.src = location.state.image;
    }
  }, [location.state, canvasWidth, canvasHeight, addItem, processedImage, processedLocationState]);

  const updateItem = useCallback((itemId: string, updates: Partial<CanvasItem>) => {
    setItems(prevItems =>
      prevItems.map(p => (p.id === itemId ? { ...p, ...updates } as CanvasItem : p))
    );
  }, []);

  const commitUpdate = useCallback(() => {
    pushHistory(layers, items);
  }, [items, layers, pushHistory]);

  const deleteItem = useCallback((itemId: string) => {
    pushHistory(layers, items);
    setItems(prevItems => prevItems.filter(p => p.id !== itemId));
    if (selectedItemId === itemId) {
      setSelectedItemId(null);
    }
  }, [selectedItemId, items, layers, pushHistory]);

  const undo = useCallback(() => {
    if (history.length === 0) return;
    const [lastLayers, lastItems] = history[history.length - 1];
    setHistory(prev => prev.slice(0, -1));
    setLayers(lastLayers);
    setItems(lastItems);
    // Ensure activeLayerId is still valid
    if (!lastLayers.find(l => l.id === activeLayerId)) {
      setActiveLayerId(lastLayers[0]?.id || null);
    }
    setSelectedItemId(null);
  }, [history, activeLayerId]);

  // Layer Management - 修改图层管理逻辑
  const addLayer = useCallback(() => {
    // 创建选择图层属性的对话框
    const dialog = document.createElement('div');
    dialog.style.cssText = `
      position: fixed;
      top: 0;
      left: 0;
      width: 100%;
      height: 100%;
      background: rgba(0, 0, 0, 0.5);
      display: flex;
      align-items: center;
      justify-content: center;
      z-index: 10000;
    `;

    const content = document.createElement('div');
    content.style.cssText = `
      background: white;
      padding: 20px;
      border-radius: 8px;
      min-width: 400px;
      max-width: 500px;
      box-shadow: 0 4px 6px rgba(0, 0, 0, 0.1);
      max-height: 80vh;
      overflow-y: auto;
    `;

    content.innerHTML = `
      <h3 style="margin: 0 0 20px 0; font-size: 18px; font-weight: bold;">创建新图层</h3>
      
      <div style="margin-bottom: 15px;">
        <label style="display: block; margin-bottom: 5px; font-size: 14px; font-weight: 500;">图层名称：</label>
        <input id="layerName" type="text" value="图层 ${layers.length + 1}" style="width: 100%; padding: 8px; border: 1px solid #ddd; border-radius: 4px; font-size: 14px;" />
      </div>
      
      <div style="margin-bottom: 15px;">
        <label style="display: block; margin-bottom: 5px; font-size: 14px; font-weight: 500;">打印方式：</label>
        <select id="layerType" style="width: 100%; padding: 8px; border: 1px solid #ddd; border-radius: 4px; font-size: 14px;">
          <option value="scan">扫描</option>
          <option value="engrave">雕刻</option>
        </select>
      </div>
      
      <div id="scanSettings" style="margin-bottom: 15px;">
        <h4 style="margin: 0 0 10px 0; font-size: 14px; font-weight: 500; color: #666;">扫描参数：</h4>
        
        <div style="margin-bottom: 10px;">
          <label style="display: block; margin-bottom: 3px; font-size: 13px;">线密度 (线/毫米)：</label>
          <input id="lineDensity" type="number" min="1" max="100" value="10" style="width: 100%; padding: 6px; border: 1px solid #ddd; border-radius: 4px; font-size: 13px;" />
        </div>
        
        <div style="margin-bottom: 10px;">
          <label style="display: flex; align-items: center; font-size: 13px;">
            <input id="halftone" type="checkbox" style="margin-right: 6px;" />
            启用半色调
          </label>
        </div>
        
        <div style="margin-bottom: 10px;">
          <label style="display: block; margin-bottom: 3px; font-size: 13px;">反向移动偏移：</label>
          <input id="reverseMovementOffset" type="number" min="0" step="0.1" value="0" style="width: 100%; padding: 6px; border: 1px solid #ddd; border-radius: 4px; font-size: 13px;" />
        </div>

        <div style="margin-bottom: 10px;">
          <label style="display: block; margin-bottom: 3px; font-size: 13px;">功率最大值 (%)：</label>
          <input id="maxPower" type="number" min="0" max="100" value="100" style="width: 100%; padding: 6px; border: 1px solid #ddd; border-radius: 4px; font-size: 13px;" />
        </div>

        <div style="margin-bottom: 10px;">
          <label style="display: block; margin-bottom: 3px; font-size: 13px;">功率最小值 (%)：</label>
          <input id="minPower" type="number" min="0" max="100" value="0" style="width: 100%; padding: 6px; border: 1px solid #ddd; border-radius: 4px; font-size: 13px;" />
        </div>

        <div style="margin-bottom: 10px;">
          <label style="display: block; margin-bottom: 3px; font-size: 13px;">移动速度 (mm/s)：</label>
          <input id="moveSpeed" type="number" min="10" max="500" value="100" style="width: 100%; padding: 6px; border: 1px solid #ddd; border-radius: 4px; font-size: 13px;" />
        </div>
      </div>
      
      <div id="commonSettings" style="margin-bottom: 20px;">
        <h4 style="margin: 0 0 10px 0; font-size: 14px; font-weight: 500; color: #666;">通用参数：</h4>
        
        <div style="margin-bottom: 10px;">
          <label style="display: block; margin-bottom: 3px; font-size: 13px;">功率 (%)：</label>
          <input id="power" type="number" min="1" max="100" value="50" style="width: 100%; padding: 6px; border: 1px solid #ddd; border-radius: 4px; font-size: 13px;" />
        </div>
        
        <div style="margin-bottom: 10px;">
          <label style="display: flex; align-items: center; font-size: 13px;">
            <input id="isVisible" type="checkbox" checked style="margin-right: 6px;" />
            图层可见
          </label>
        </div>
      </div>
      
      <div style="display: flex; gap: 10px; justify-content: flex-end;">
        <button id="cancelBtn" style="padding: 10px 20px; border: 1px solid #ddd; background: white; border-radius: 4px; cursor: pointer; font-size: 14px;">取消</button>
        <button id="confirmBtn" style="padding: 10px 20px; background: #007bff; color: white; border: none; border-radius: 4px; cursor: pointer; font-size: 14px;">创建图层</button>
      </div>
    `;

    dialog.appendChild(content);
    document.body.appendChild(dialog);

    const layerNameInput = content.querySelector('#layerName') as HTMLInputElement;
    const layerTypeSelect = content.querySelector('#layerType') as HTMLSelectElement;
    const lineDensityInput = content.querySelector('#lineDensity') as HTMLInputElement;
    const halftoneInput = content.querySelector('#halftone') as HTMLInputElement;
    const reverseMovementOffsetInput = content.querySelector('#reverseMovementOffset') as HTMLInputElement;
    const maxPowerInput = content.querySelector('#maxPower') as HTMLInputElement;
    const minPowerInput = content.querySelector('#minPower') as HTMLInputElement;
    const moveSpeedInput = content.querySelector('#moveSpeed') as HTMLInputElement;
    const powerInput = content.querySelector('#power') as HTMLInputElement;
    const isVisibleInput = content.querySelector('#isVisible') as HTMLInputElement;
    const scanSettings = content.querySelector('#scanSettings') as HTMLDivElement;
    const cancelBtn = content.querySelector('#cancelBtn') as HTMLButtonElement;
    const confirmBtn = content.querySelector('#confirmBtn') as HTMLButtonElement;

    // 根据打印方式显示/隐藏扫描特有设置
    const updateSettingsVisibility = () => {
      scanSettings.style.display = layerTypeSelect.value === 'scan' ? 'block' : 'none';
    };

    layerTypeSelect.addEventListener('change', updateSettingsVisibility);
    updateSettingsVisibility(); // 初始化显示状态

    const cleanup = () => {
      document.body.removeChild(dialog);
    };

    cancelBtn.addEventListener('click', cleanup);

    confirmBtn.addEventListener('click', () => {
      const newLayer: Layer = {
        id: `layer-${Date.now()}`,
        name: layerNameInput.value.trim() || `图层 ${layers.length + 1}`,
        isVisible: isVisibleInput.checked,
        printingMethod: layerTypeSelect.value as PrintingMethod,
        power: parseInt(powerInput.value) || 50,
      };

      // 只有扫描图层才添加扫描特有属性
      if (layerTypeSelect.value === 'scan') {
        newLayer.lineDensity = parseInt(lineDensityInput.value) || 10;
        newLayer.halftone = halftoneInput.checked;
        newLayer.reverseMovementOffset = parseFloat(reverseMovementOffsetInput.value) || 0;
        newLayer.maxPower = parseInt(maxPowerInput.value) || 100;
        newLayer.minPower = parseInt(minPowerInput.value) || 0;
        newLayer.moveSpeed = parseInt(moveSpeedInput.value) || 3000;
      }

      setLayers(prev => [...prev, newLayer]);
      setActiveLayerId(newLayer.id);
      cleanup();
    });

    // 点击对话框外部关闭
    dialog.addEventListener('click', (e) => {
      if (e.target === dialog) cleanup();
    });

    // ESC键关闭
    const handleKeyDown = (e: KeyboardEvent) => {
      if (e.key === 'Escape') {
        cleanup();
        document.removeEventListener('keydown', handleKeyDown);
      }
    };
    document.addEventListener('keydown', handleKeyDown);

    // 焦点到名称输入框
    setTimeout(() => {
      layerNameInput.focus();
      layerNameInput.select();
    }, 100);
  }, [layers, setLayers, setActiveLayerId]);

  const deleteLayer = useCallback((layerId: string) => {
    if (layers.length <= 1) return; // Can't delete the last layer
    pushHistory(layers, items);
    setLayers(prev => prev.filter(l => l.id !== layerId));
    setItems(prev => prev.filter(i => i.layerId !== layerId));
    if (activeLayerId === layerId) {
      setActiveLayerId(layers.find(l => l.id !== layerId)?.id || null);
    }
  }, [layers, items, activeLayerId, pushHistory]);

  const updateLayer = useCallback((layerId: string, updates: Partial<Omit<Layer, 'id'>>) => {
    // 禁止修改图层属性（打印方式），只允许修改名称和可见性
    const allowedUpdates = { ...updates };
    delete allowedUpdates.printingMethod; // 禁止修改打印方式

    pushHistory(layers, items);
    setLayers(prev => prev.map(l => (l.id === layerId ? { ...l, ...allowedUpdates } : l)));
  }, [layers, items, pushHistory]);

  const moveLayer = useCallback((layerId: string, direction: 'up' | 'down') => {
    pushHistory(layers, items);
    setLayers(prevLayers => {
      const index = prevLayers.findIndex(l => l.id === layerId);
      if (index === -1) return prevLayers;
      if (direction === 'down' && index === prevLayers.length - 1) return prevLayers;
      if (direction === 'up' && index === 0) return prevLayers;

      const newLayers = [...prevLayers];
      const [layer] = newLayers.splice(index, 1);
      const newIndex = direction === 'up' ? index - 1 : index + 1;
      newLayers.splice(newIndex, 0, layer);
      return newLayers;
    });
  }, [layers, items, pushHistory]);

  // 智能采样函数 - 根据路径复杂度动态调整采样密度
  const smartSamplePath = useCallback((path: SVGPathElement, maxSamples: number = 1000): { x: number; y: number }[] => {
    const totalLength = path.getTotalLength();
    if (totalLength === 0) return [];

    // 基于路径长度和复杂度计算采样点数
    const baseSamples = Math.min(Math.max(Math.floor(totalLength / 2), 32), maxSamples);
    const points: { x: number; y: number }[] = [];

    // 自适应采样 - 在曲率变化大的地方增加采样密度
    let lastPoint: DOMPoint | null = null;
    let lastDirection: { x: number; y: number } | null = null;

    for (let i = 0; i <= baseSamples; i++) {
      const t = i / baseSamples;
      const len = t * totalLength;
      const point = path.getPointAtLength(len);

      if (lastPoint) {
        const direction = {
          x: point.x - lastPoint.x,
          y: point.y - lastPoint.y
        };

        // 计算方向变化
        if (lastDirection) {
          const dot = direction.x * lastDirection.x + direction.y * lastDirection.y;
          const mag1 = Math.sqrt(direction.x ** 2 + direction.y ** 2);
          const mag2 = Math.sqrt(lastDirection.x ** 2 + lastDirection.y ** 2);

          if (mag1 > 0 && mag2 > 0) {
            const cosAngle = dot / (mag1 * mag2);
            const angle = Math.acos(Math.max(-1, Math.min(1, cosAngle)));

            // 如果方向变化大，在中间插入额外的点
            if (angle > Math.PI / 6 && i > 0) { // 30度以上的转向
              const midLen = ((i - 1) / baseSamples + t) * totalLength / 2;
              const midPoint = path.getPointAtLength(midLen);
              points.push({ x: midPoint.x, y: midPoint.y });
            }
          }
        }

        lastDirection = direction;
      }

      points.push({ x: point.x, y: point.y });
      lastPoint = point;
    }

    return points;
  }, []);

  // 优化的SVG解析函数 - 支持性能配置和进度回调
  const parseSvgWithSvgson = useCallback(async (svgContent: string): Promise<CanvasItemData[]> => {
    const svgJson = await parseSvgson(svgContent);
    // 获取viewBox和缩放
    let viewBox: number[] = [0, 0, 0, 0];
    let scaleX = 1, scaleY = 1;
    if (svgJson.attributes.viewBox) {
      viewBox = svgJson.attributes.viewBox.split(/\s+/).map(Number);
    }
    if (svgJson.attributes.width && svgJson.attributes.height && viewBox.length === 4 && viewBox[2] > 0 && viewBox[3] > 0) {
      scaleX = parseFloat(svgJson.attributes.width) / viewBox[2];
      scaleY = parseFloat(svgJson.attributes.height) / viewBox[3];
    }

    // 优化: 缓存DOM元素以减少重复创建
    const tempSvg = document.createElementNS('http://www.w3.org/2000/svg', 'svg');
    const transformCache = new Map<string, DOMMatrix>();

    // 优化: 分帧处理以避免阻塞UI
    const sleep = (ms: number) => new Promise(resolve => setTimeout(resolve, ms));
    
    // 收集所有需要处理的节点
    const collectNodes = (node: any, nodes: any[] = []) => {
      const skipTags = ['defs', 'clipPath', 'mask', 'marker', 'symbol', 'use', 'style', 'title'];
      if (!skipTags.includes(node.name)) {
        nodes.push(node);
      }
      if (node.children) {
        node.children.forEach((child: any) => collectNodes(child, nodes));
      }
      return nodes;
    };

    const allNodes = collectNodes(svgJson);
    let processedNodes = 0;

    // 递归处理 - 优化版本
    async function walk(node: any, parentTransform: DOMMatrix, items: CanvasItemData[] = []) {
      // 跳过无关元素
      const skipTags = ['defs', 'clipPath', 'mask', 'marker', 'symbol', 'use', 'style', 'title'];
      if (skipTags.includes(node.name)) return items;

      // 优化: 使用缓存的变换矩阵
      let currentTransform = parentTransform.translate(0, 0); // 创建副本
      if (node.attributes.transform) {
        const transformKey = node.attributes.transform;
        if (transformCache.has(transformKey)) {
          const cachedMatrix = transformCache.get(transformKey)!;
          currentTransform.multiplySelf(cachedMatrix);
        } else {
          const tempG = document.createElementNS('http://www.w3.org/2000/svg', 'g');
          tempG.setAttribute('transform', transformKey);
          tempSvg.appendChild(tempG);
          const ctm = tempG.getCTM();
          if (ctm) {
            transformCache.set(transformKey, ctm);
            currentTransform.multiplySelf(ctm);
          }
          tempSvg.removeChild(tempG);
        }
      }

      // 处理path - 支持多笔段
      if (node.name === 'path' && node.attributes.d) {
        const d = node.attributes.d;
        try {
          const tempPath = document.createElementNS('http://www.w3.org/2000/svg', 'path');
          tempPath.setAttribute('d', d);
          tempSvg.appendChild(tempPath);
          const totalLength = tempPath.getTotalLength();
          if (totalLength > 0) {
            // 检查是否包含多个 moveto 命令（表示多个子路径）
            const movetoMatches = d.match(/[Mm]/g);
            const hasMultipleSubpaths = movetoMatches && movetoMatches.length > 1;

            if (hasMultipleSubpaths) {
              console.log(`检测到包含 ${movetoMatches.length} 个子路径的复杂path，使用智能分段采样`);

              // 解析 SVG path 的 d 属性，找到所有 M 命令的位置
              const findMovetoPositions = (pathD: string): number[] => {
                const movetoPositions: number[] = [];

                // 使用正则表达式找到所有 M/m 命令及其位置
                const movetoRegex = /[Mm][^MmZz]*/g;
                let match;
                const segments: string[] = [];

                while ((match = movetoRegex.exec(pathD)) !== null) {
                  segments.push(match[0]);
                }

                if (segments.length <= 1) return movetoPositions;

                console.log(`找到 ${segments.length} 个 M 命令段`);

                // 为每个段创建临时路径，计算其在总长度中的位置
                let accumulatedLength = 0;

                for (let i = 0; i < segments.length; i++) {
                  if (i > 0) {
                    // 从第二个段开始，记录断点位置
                    const lengthRatio = accumulatedLength / totalLength;
                    const sampleIndex = Math.round(lengthRatio * allPoints.length);
                    movetoPositions.push(sampleIndex);
                    console.log(`M命令 ${i + 1} 对应采样点索引: ${sampleIndex} (长度比例: ${(lengthRatio * 100).toFixed(1)}%)`);
                  }

                  // 计算当前段的长度
                  try {
                    // 构建到当前段结束的路径
                    const partialPath = segments.slice(0, i + 1).join(' ');
                    const tempPartialPath = document.createElementNS('http://www.w3.org/2000/svg', 'path');
                    tempPartialPath.setAttribute('d', partialPath);
                    tempSvg.appendChild(tempPartialPath);

                    const partialLength = tempPartialPath.getTotalLength();
                    accumulatedLength = partialLength;

                    tempSvg.removeChild(tempPartialPath);
                  } catch (error) {
                    console.warn(`计算段 ${i + 1} 长度失败:`, error);
                  }
                }

                return movetoPositions;
              };

              // 使用智能采样替代固定采样
              const maxSamples = Math.min(performanceConfig.maxPointsPerPath, Math.max(Math.floor(totalLength), 64));
              const rawPoints = smartSamplePath(tempPath, maxSamples);

              // 应用变换和缩放
              const allPoints: { x: number; y: number }[] = rawPoints.map(pt => {
                const transformedPt = new DOMPoint(pt.x, pt.y).matrixTransform(currentTransform);
                return { x: transformedPt.x * scaleX, y: transformedPt.y * scaleY };
              });

              // 更新进度
              setImportStatus(`处理复杂路径: ${allPoints.length} 个采样点`);

              // 基于 M 命令位置检测断点
              const totalSamples = allPoints.length;
              const breakIndices = findMovetoPositions(d);

              // 如果基于M命令的检测失败，使用多重几何检测策略
              if (breakIndices.length === 0 && allPoints.length > 2) {
                console.log('M命令检测未找到断点，使用多重几何检测策略');

                // 1. 距离检测（更敏感的阈值）
                const distances: number[] = [];
                for (let i = 1; i < allPoints.length; i++) {
                  const prev = allPoints[i - 1];
                  const curr = allPoints[i];
                  const dist = Math.sqrt(Math.pow(curr.x - prev.x, 2) + Math.pow(curr.y - prev.y, 2));
                  distances.push(dist);
                }

                // 2. 方向变化检测（检测急剧转向）
                const directionChanges: number[] = [];
                for (let i = 2; i < allPoints.length; i++) {
                  const p1 = allPoints[i - 2];
                  const p2 = allPoints[i - 1];
                  const p3 = allPoints[i];

                  const v1 = { x: p2.x - p1.x, y: p2.y - p1.y };
                  const v2 = { x: p3.x - p2.x, y: p3.y - p2.y };

                  const dot = v1.x * v2.x + v1.y * v2.y;
                  const mag1 = Math.sqrt(v1.x * v1.x + v1.y * v1.y);
                  const mag2 = Math.sqrt(v2.x * v2.x + v2.y * v2.y);

                  if (mag1 > 0 && mag2 > 0) {
                    const cosAngle = dot / (mag1 * mag2);
                    const angle = Math.acos(Math.max(-1, Math.min(1, cosAngle)));
                    directionChanges.push(angle);
                  } else {
                    directionChanges.push(0);
                  }
                }

                // 3. 曲率变化检测（检测从直线到曲线的转换）
                const curvatureChanges: number[] = [];
                for (let i = 3; i < allPoints.length; i++) {
                  const p1 = allPoints[i - 3];
                  const p2 = allPoints[i - 2];
                  const p3 = allPoints[i - 1];
                  const p4 = allPoints[i];

                  // 计算前后两段的曲率差异
                  const curvature1 = calculateCurvature(p1, p2, p3);
                  const curvature2 = calculateCurvature(p2, p3, p4);
                  const curvatureChange = Math.abs(curvature2 - curvature1);
                  curvatureChanges.push(curvatureChange);
                }

                // 4. 速度变化检测（检测运动速度的突变）
                const velocityChanges: number[] = [];
                for (let i = 2; i < allPoints.length; i++) {
                  const p1 = allPoints[i - 2];
                  const p2 = allPoints[i - 1];
                  const p3 = allPoints[i];

                  const v1 = Math.sqrt(Math.pow(p2.x - p1.x, 2) + Math.pow(p2.y - p1.y, 2));
                  const v2 = Math.sqrt(Math.pow(p3.x - p2.x, 2) + Math.pow(p3.y - p2.y, 2));

                  if (v1 > 0) {
                    const velocityRatio = Math.abs(v2 - v1) / v1;
                    velocityChanges.push(velocityRatio);
                  } else {
                    velocityChanges.push(0);
                  }
                }

                // 计算各种阈值（更敏感）
                const sortedDistances = [...distances].sort((a, b) => a - b);
                const distanceQ75 = sortedDistances[Math.floor(sortedDistances.length * 0.75)];
                const distanceQ90 = sortedDistances[Math.floor(sortedDistances.length * 0.9)];
                const distanceThreshold = Math.max(distanceQ75 * 2, distanceQ90 * 1.5, totalLength / allPoints.length * 3);

                const sortedAngles = [...directionChanges].sort((a, b) => a - b);
                const angleQ85 = sortedAngles[Math.floor(sortedAngles.length * 0.85)];
                const angleThreshold = Math.max(angleQ85 * 0.9, Math.PI * 0.6); // 约108度

                const sortedCurvatures = [...curvatureChanges].sort((a, b) => a - b);
                const curvatureQ90 = sortedCurvatures[Math.floor(sortedCurvatures.length * 0.9)];
                const curvatureThreshold = curvatureQ90 * 0.8;

                const sortedVelocities = [...velocityChanges].sort((a, b) => a - b);
                const velocityQ90 = sortedVelocities[Math.floor(sortedVelocities.length * 0.9)];
                const velocityThreshold = Math.max(velocityQ90 * 0.8, 2.0); // 速度变化200%以上

                // 收集各类断点
                const distanceBreaks: number[] = [];
                const angleBreaks: number[] = [];
                const curvatureBreaks: number[] = [];
                const velocityBreaks: number[] = [];

                for (let i = 0; i < distances.length; i++) {
                  if (distances[i] > distanceThreshold) {
                    distanceBreaks.push(i + 1);
                  }
                }

                for (let i = 0; i < directionChanges.length; i++) {
                  if (directionChanges[i] > angleThreshold) {
                    angleBreaks.push(i + 2);
                  }
                }

                for (let i = 0; i < curvatureChanges.length; i++) {
                  if (curvatureChanges[i] > curvatureThreshold) {
                    curvatureBreaks.push(i + 3);
                  }
                }

                for (let i = 0; i < velocityChanges.length; i++) {
                  if (velocityChanges[i] > velocityThreshold) {
                    velocityBreaks.push(i + 2);
                  }
                }

                // 合并所有断点
                const allBreaks = [...distanceBreaks, ...angleBreaks, ...curvatureBreaks, ...velocityBreaks];
                const uniqueBreaks = [...new Set(allBreaks)].sort((a, b) => a - b);

                // 过滤太近的断点，但使用更小的最小间隔以捕获更多断点
                const minGap = Math.max(allPoints.length * 0.03, 3);
                for (const breakPoint of uniqueBreaks) {
                  if (breakIndices.length === 0 || breakPoint - breakIndices[breakIndices.length - 1] >= minGap) {
                    breakIndices.push(breakPoint);
                  }
                }

                console.log(`多重检测结果: 距离=${distanceBreaks.length}, 角度=${angleBreaks.length}, 曲率=${curvatureBreaks.length}, 速度=${velocityBreaks.length}, 最终=${breakIndices.length}`);
                console.log(`阈值: 距离=${distanceThreshold.toFixed(2)}, 角度=${(angleThreshold * 180 / Math.PI).toFixed(1)}°, 曲率=${curvatureThreshold.toFixed(4)}, 速度=${velocityThreshold.toFixed(2)}`);
              }

              // 曲率计算辅助函数
              function calculateCurvature(p1: {x: number, y: number}, p2: {x: number, y: number}, p3: {x: number, y: number}): number {
                const dx1 = p2.x - p1.x;
                const dy1 = p2.y - p1.y;
                const dx2 = p3.x - p2.x;
                const dy2 = p3.y - p2.y;

                const cross = dx1 * dy2 - dy1 * dx2;
                const dot = dx1 * dx2 + dy1 * dy2;

                const len1 = Math.sqrt(dx1 * dx1 + dy1 * dy1);
                const len2 = Math.sqrt(dx2 * dx2 + dy2 * dy2);

                if (len1 === 0 || len2 === 0) return 0;

                const curvature = Math.abs(cross) / (len1 * len2 * Math.sqrt(len1 * len1 + len2 * len2 + 2 * dot));
                return curvature;
              }

              // 计算边界框
              let minX = allPoints[0].x, maxX = allPoints[0].x;
              let minY = allPoints[0].y, maxY = allPoints[0].y;
              for (const p of allPoints) {
                if (p.x < minX) minX = p.x;
                if (p.x > maxX) maxX = p.x;
                if (p.y < minY) minY = p.y;
                if (p.y > maxY) maxY = p.y;
              }

              const centerX = (minX + maxX) / 2;
              const centerY = (minY + maxY) / 2;

              // 转换为相对坐标
              const originalPoints = allPoints.map(p => ({ x: p.x - centerX, y: p.y - centerY }));

              if (breakIndices.length > 0) {
                // 有断点：按断点分割成多个笔段
                const allStrokes: { x: number; y: number }[][] = [];
                let segmentStart = 0;
                const allBreakPoints = [...breakIndices, allPoints.length].sort((a, b) => a - b);

                for (const breakPoint of allBreakPoints) {
                  if (breakPoint > segmentStart) {
                    const segmentPoints = originalPoints.slice(segmentStart, breakPoint);
                    if (segmentPoints.length >= 2) {
                      allStrokes.push(segmentPoints);
                    }
                    segmentStart = breakPoint;
                  }
                }

                // 生成显示用的简化数据 - 使用性能配置
                const displayStrokes = allStrokes.map(stroke => {
                  if (stroke.length > performanceConfig.maxPointsPerPath / 4) {
                    return simplifyPath(stroke, performanceConfig.simplificationTolerance, performanceConfig.maxPointsPerPath / 4);
                  }
                  return stroke;
                });

                console.log(`多笔段处理: ${allStrokes.length} 个笔段，总计 ${originalPoints.length} 个点`);

                items.push({
                  type: CanvasItemType.DRAWING,
                  x: centerX,
                  y: centerY,
                  points: displayStrokes[0] || [],
                  originalPoints: allStrokes[0] || [],
                  strokes: displayStrokes,
                  originalStrokes: allStrokes,
                  fillColor: node.attributes.fill,
                  strokeWidth: Number(node.attributes['stroke-width']) || 0,
                  color: '',
                  rotation: 0,
                });
              } else {
                // 无断点：使用单笔段 + 智能简化
                const shouldSimplify = originalPoints.length > performanceConfig.maxPointsPerPath / 2;
                const simplifiedDisplayPoints = shouldSimplify
                  ? simplifyPath(allPoints, performanceConfig.simplificationTolerance, performanceConfig.maxPointsPerPath / 2)
                  : allPoints;
                const displayPoints = simplifiedDisplayPoints.map(p => ({ x: p.x - centerX, y: p.y - centerY }));

                console.log(`复杂单笔段处理: ${originalPoints.length} 个点 → ${displayPoints.length} 个显示点`);

                items.push({
                  type: CanvasItemType.DRAWING,
                  x: centerX,
                  y: centerY,
                  points: displayPoints,
                  originalPoints: originalPoints,
                  fillColor: node.attributes.fill,
                  strokeWidth: Number(node.attributes['stroke-width']) || 0,
                  color: '',
                  rotation: 0,
                });
              }
            } else {
              // 单子路径：使用优化的智能采样
              const maxSamplePoints = Math.min(performanceConfig.maxPointsPerPath, Math.max(Math.floor(totalLength), 64));
              setImportStatus(`处理单路径: 目标采样 ${maxSamplePoints} 个点`);

              const rawPoints = smartSamplePath(tempPath, maxSamplePoints);
              const highPrecisionPoints: { x: number, y: number }[] = rawPoints.map(pt => {
                const transformedPt = new DOMPoint(pt.x, pt.y).matrixTransform(currentTransform);
                return { x: transformedPt.x * scaleX, y: transformedPt.y * scaleY };
              });

              // 分批处理以避免阻塞UI
              if (highPrecisionPoints.length > performanceConfig.batchSize) {
                await sleep(0);
              }

              const absPoints = highPrecisionPoints;

              if (absPoints.length >= 2) {
                let minX = absPoints[0].x, maxX = absPoints[0].x;
                let minY = absPoints[0].y, maxY = absPoints[0].y;
                for (let i = 1; i < absPoints.length; i++) {
                  const p = absPoints[i];
                  if (p.x < minX) minX = p.x;
                  if (p.x > maxX) maxX = p.x;
                  if (p.y < minY) minY = p.y;
                  if (p.y > maxY) maxY = p.y;
                }

                const centerX = (minX + maxX) / 2;
                const centerY = (minY + maxY) / 2;

                const originalPoints = highPrecisionPoints.map(p => ({ x: p.x - centerX, y: p.y - centerY }));
                const shouldSimplify = absPoints.length > performanceConfig.maxPointsPerPath / 2;
                const simplifiedDisplayPoints = shouldSimplify
                  ? simplifyPath(absPoints, performanceConfig.simplificationTolerance, performanceConfig.maxPointsPerPath / 2)
                  : absPoints;
                const displayPoints = simplifiedDisplayPoints.map(p => ({ x: p.x - centerX, y: p.y - centerY }));

                console.log(`单路径采样: 高精度 ${highPrecisionPoints.length} 点 → 界面显示 ${displayPoints.length} 点`);

                items.push({
                  type: CanvasItemType.DRAWING,
                  x: centerX,
                  y: centerY,
                  points: displayPoints,
                  originalPoints: originalPoints,
                  fillColor: node.attributes.fill,
                  strokeWidth: Number(node.attributes['stroke-width']) || 0,
                  color: '',
                  rotation: 0,
                });
              }
            }
          }
          tempSvg.removeChild(tempPath);
        } catch (e) { 
          console.warn('解析path失败:', e);
        }
      }
      // 处理rect
      else if (node.name === 'rect') {
        const x = Number(node.attributes.x);
        const y = Number(node.attributes.y);
        const w = Number(node.attributes.width);
        const h = Number(node.attributes.height);
        const pts = [
          { x: x, y: y },
          { x: x + w, y: y },
          { x: x + w, y: y + h },
          { x: x, y: y + h },
          { x: x, y: y },
        ].map(pt => {
          const tpt = new DOMPoint(pt.x, pt.y).matrixTransform(currentTransform);
          return { x: tpt.x * scaleX, y: tpt.y * scaleY };
        });
        const drawing = createCenterCoordinateDrawing(pts, {
          color: node.attributes.stroke || node.attributes.fill || '#2563eb',
          strokeWidth: Number(node.attributes['stroke-width']) || 2,
          fillColor: (node.attributes.fill && node.attributes.fill !== 'none') ? String(node.attributes.fill) : undefined,
        });
        if (drawing) items.push(drawing);
      }
      // 处理circle
      else if (node.name === 'circle') {
        const cx = Number(node.attributes.cx);
        const cy = Number(node.attributes.cy);
        const r = Number(node.attributes.r);
        const segs = 64;
        const pts = Array.from({ length: segs + 1 }, (_, i) => {
          const angle = (i / segs) * 2 * Math.PI;
          const pt = new DOMPoint(cx + r * Math.cos(angle), cy + r * Math.sin(angle)).matrixTransform(currentTransform);
          return { x: pt.x * scaleX, y: pt.y * scaleY };
        });
        const drawing = createCenterCoordinateDrawing(pts, {
          color: node.attributes.stroke || node.attributes.fill || '#2563eb',
          strokeWidth: Number(node.attributes['stroke-width']) || 2,
          fillColor: (node.attributes.fill && node.attributes.fill !== 'none') ? String(node.attributes.fill) : undefined,
        });
        if (drawing) items.push(drawing);
      }
      // 处理ellipse
      else if (node.name === 'ellipse') {
        const cx = Number(node.attributes.cx);
        const cy = Number(node.attributes.cy);
        const rx = Number(node.attributes.rx);
        const ry = Number(node.attributes.ry);
        const segs = 64;
        const pts = Array.from({ length: segs + 1 }, (_, i) => {
          const angle = (i / segs) * 2 * Math.PI;
          const pt = new DOMPoint(cx + rx * Math.cos(angle), cy + ry * Math.sin(angle)).matrixTransform(currentTransform);
          return { x: pt.x * scaleX, y: pt.y * scaleY };
        });
        const drawing = createCenterCoordinateDrawing(pts, {
          color: node.attributes.stroke || node.attributes.fill || '#2563eb',
          strokeWidth: Number(node.attributes['stroke-width']) || 2,
          fillColor: (node.attributes.fill && node.attributes.fill !== 'none') ? String(node.attributes.fill) : undefined,
        });
        if (drawing) items.push(drawing);
      }
      // 处理line
      else if (node.name === 'line') {
        const x1 = Number(node.attributes.x1);
        const y1 = Number(node.attributes.y1);
        const x2 = Number(node.attributes.x2);
        const y2 = Number(node.attributes.y2);
        const pts = [
          new DOMPoint(x1, y1).matrixTransform(currentTransform),
          new DOMPoint(x2, y2).matrixTransform(currentTransform),
        ].map(pt => ({ x: pt.x * scaleX, y: pt.y * scaleY }));
        const drawing = createCenterCoordinateDrawing(pts, {
          color: node.attributes.stroke || node.attributes.fill || '#2563eb',
          strokeWidth: Number(node.attributes['stroke-width']) || 2,
        });
        if (drawing) items.push(drawing);
      }
      // 处理polygon
      else if (node.name === 'polygon' && node.attributes.points) {
        const rawPoints = node.attributes.points.trim().split(/\s+/).map((pair: string) => pair.split(',').map(Number));
        const pts = rawPoints.map(([x, y]: [number, number]) => {
          const pt = new DOMPoint(x, y).matrixTransform(currentTransform);
          return { x: pt.x * scaleX, y: pt.y * scaleY };
        });
        if (pts.length >= 2) {
          // polygon自动闭合
          let points = pts;
          if (pts.length < 2 || pts[0].x !== pts[pts.length - 1].x || pts[0].y !== pts[pts.length - 1].y) {
            points = [...pts, pts[0]];
          }
          const drawing = createCenterCoordinateDrawing(points, {
            color: node.attributes.stroke || node.attributes.fill || '#2563eb',
            strokeWidth: Number(node.attributes['stroke-width']) || 2,
            fillColor: (node.attributes.fill && node.attributes.fill !== 'none') ? String(node.attributes.fill) : undefined,
          });
          if (drawing) items.push(drawing);
        }
      }
      // 处理polyline
      else if (node.name === 'polyline' && node.attributes.points) {
        const rawPoints = node.attributes.points.trim().split(/\s+/).map((pair: string) => pair.split(',').map(Number));
        const pts = rawPoints.map(([x, y]: [number, number]) => {
          const pt = new DOMPoint(x, y).matrixTransform(currentTransform);
          return { x: pt.x * scaleX, y: pt.y * scaleY };
        });
        if (pts.length >= 2) {
          const drawing = createCenterCoordinateDrawing(pts, {
            color: node.attributes.stroke || node.attributes.fill || '#2563eb',
            strokeWidth: Number(node.attributes['stroke-width']) || 2,
            fillColor: (node.attributes.fill && node.attributes.fill !== 'none') ? String(node.attributes.fill) : undefined,
          });
          if (drawing) items.push(drawing);
        }
      }

      // 更新进度
      processedNodes++;
      if (processedNodes % 10 === 0) {
        setImportProgress((processedNodes / allNodes.length) * 100);
        await sleep(0); // 让出控制权更新UI
      }

      // 递归children
      if (node.children && node.children.length > 0) {
        for (const child of node.children) {
          await walk(child, currentTransform, items);
        }
      }

      return items;
    }
    
    const items: CanvasItemData[] = [];
    const rootTransform = new DOMMatrix();
    await walk(svgJson, rootTransform, items);
    
    // 清理
    transformCache.clear();
    
    // 合并为GROUP（如果有多个子物体）
    if (items.length > 1) {
      const bbox = getGroupBoundingBox(items);
      const groupX = (bbox.minX + bbox.maxX) / 2;
      const groupY = (bbox.minY + bbox.maxY) / 2;
      const groupWidth = bbox.maxX - bbox.minX;
      const groupHeight = bbox.maxY - bbox.minY;
      const children = items.map(item => {
        // 计算子物体全局锚点（中心点或左上角）
        let anchorX = item.x ?? 0;
        let anchorY = item.y ?? 0;
        if ('width' in item && 'height' in item && typeof item.width === 'number' && typeof item.height === 'number') {
          anchorX += item.width / 2;
          anchorY += item.height / 2;
        }
        return {
          ...item,
          x: anchorX - groupX,
          y: anchorY - groupY,
        };
      });
      return [{
        type: 'GROUP',
        x: groupX,
        y: groupY,
        width: groupWidth,
        height: groupHeight,
        rotation: 0,
        children,
      }];
    }
    return items;
  }, []);

  // 处理导入文件
  const handleImportFile = useCallback(async (file: { name: string; ext: string; content: string }) => {
    // SVG 导入
    if (file.ext === 'svg') {
      try {
        // 显示导入进度
        setIsImporting(true);
        setImportProgress(0);

        const parsedItems = await parseSvgWithSvgson(file.content);
        
        if (parsedItems.length === 0) {
          alert('SVG未识别到可导入的线条');
          setIsImporting(false);
        } else {
          // 保存原始SVG内容用于G代码生成
          const originalContent = file.content;

          // 创建SVG图像用于显示
          const dataUrl = 'data:image/svg+xml;base64,' + btoa(file.content);
          const img = new Image();
          img.onload = () => {
            // 创建图像对象时包含矢量源数据
            const imageData: Omit<ImageObject, 'id' | 'layerId'> = {
              type: CanvasItemType.IMAGE,
              x: canvasWidth / 2,
              y: canvasHeight / 2,
              width: img.width,
              height: img.height,
              href: dataUrl,
              rotation: 0,
              vectorSource: {
                type: 'svg',
                content: originalContent,
                parsedItems: parsedItems,
              }
            };

            addItem(imageData);
            
            // 隐藏进度条
            setIsImporting(false);
            setImportProgress(0);
          };
          img.src = dataUrl;
        }
      } catch (error) {
        console.error('SVG导入失败:', error);
        alert('SVG导入失败，请检查文件格式');
        setIsImporting(false);
        setImportProgress(0);
      }
      return;
    }
    // DXF 导入
    if (file.ext === 'dxf') {
      //return;
      // try {
      //   const dxf = parseDxf(file.content);
      //   const items: CanvasItemData[] = [];
      //   if (!dxf || !dxf.entities) {
      //     alert('DXF文件内容无效');
      //     return;
      //   }
      //   (dxf.entities as any[]).forEach((ent: any) => {
      //     if (ent.type === 'LINE') {
      //       const minX = Math.min(ent.vertices[0].x, ent.vertices[1].x);
      //       const minY = Math.min(ent.vertices[0].y, ent.vertices[1].y);
      //       items.push({
      //         type: CanvasItemType.DRAWING,
      //         x: minX,
      //         y: minY,
      //         points: [
      //           { x: ent.vertices[0].x - minX, y: ent.vertices[0].y - minY },
      //           { x: ent.vertices[1].x - minX, y: ent.vertices[1].y - minY },
      //         ],
      //         color: '#16a34a',
      //         strokeWidth: 2,
      //       });
      //     } else if (ent.type === 'LWPOLYLINE' && ent.vertices) {
      //       const points = (ent.vertices as any[]).map((v: any) => ({ x: v.x, y: v.y }));
      //       if (points.length < 2) return;
      //       const minX = Math.min(...points.map(p => p.x));
      //       const minY = Math.min(...points.map(p => p.y));
      //       items.push({
      //         type: CanvasItemType.DRAWING,
      //         x: minX,
      //         y: minY,
      //         points: points.map(p => ({ x: p.x - minX, y: p.y - minY })),
      //         color: '#16a34a',
      //         strokeWidth: 2,
      //       });
      //     } else if (ent.type === 'CIRCLE') {
      //       const cx = ent.center.x, cy = ent.center.y, r = ent.radius;
      //       const points = Array.from({ length: 36 }, (_, i) => {
      //         const angle = (i / 36) * 2 * Math.PI;
      //         return { x: cx + r * Math.cos(angle), y: cy + r * Math.sin(angle) };
      //       });
      //       const minX = Math.min(...points.map(p => p.x));
      //       const minY = Math.min(...points.map(p => p.y));
      //       items.push({
      //         type: CanvasItemType.DRAWING,
      //         x: minX,
      //         y: minY,
      //         points: points.map(p => ({ x: p.x - minX, y: p.y - minY })),
      //         color: '#16a34a',
      //         strokeWidth: 2,
      //       });
      //     } else if (ent.type === 'ARC') {
      //       const cx = ent.center.x, cy = ent.center.y, r = ent.radius;
      //       const start = ent.startAngle * Math.PI / 180;
      //       const end = ent.endAngle * Math.PI / 180;
      //       const segs = 24;
      //       const points = Array.from({ length: segs + 1 }, (_, i) => {
      //         const angle = start + (end - start) * (i / segs);
      //         return { x: cx + r * Math.cos(angle), y: cy + r * Math.sin(angle) };
      //       });
      //       const minX = Math.min(...points.map(p => p.x));
      //       const minY = Math.min(...points.map(p => p.y));
      //       items.push({
      //         type: CanvasItemType.DRAWING,
      //         x: minX,
      //         y: minY,
      //         points: points.map(p => ({ x: p.x - minX, y: p.y - minY })),
      //         color: '#16a34a',
      //         strokeWidth: 2,
      //       });
      //     } else if (ent.type === 'SPLINE' && ent.controlPoints) {
      //       // 采样样条曲线
      //       const ctrl = ent.controlPoints;
      //       const sampleCount = Math.max(ctrl.length * 8, 64);
      //       const points: { x: number; y: number }[] = [];
      //       for (let i = 0; i <= sampleCount; i++) {
      //         const t = i / sampleCount;
      //         // De Casteljau算法贝塞尔插值
      //         let temp = ctrl.map((p: any) => ({ x: p.x, y: p.y }));
      //         for (let k = 1; k < ctrl.length; k++) {
      //           for (let j = 0; j < ctrl.length - k; j++) {
      //             temp[j] = {
      //               x: temp[j].x * (1 - t) + temp[j + 1].x * t,
      //               y: temp[j].y * (1 - t) + temp[j + 1].y * t,
      //             };
      //           }
      //         }
      //         points.push(temp[0]);
      //       }
      //       if (points.length < 2) return;
      //       const minX = Math.min(...points.map(p => p.x));
      //       const minY = Math.min(...points.map(p => p.y));
      //       items.push({
      //         type: CanvasItemType.DRAWING,
      //         x: minX,
      //         y: minY,
      //         points: points.map(p => ({ x: p.x - minX, y: p.y - minY })),
      //         color: '#16a34a',
      //         strokeWidth: 2,
      //       });
      //     }
      //   });
      //   if (items.length === 0) {
      //     alert('DXF未识别到可导入的线条');
      //   } else {
      //     // 保存原始DXF内容用于G代码生成
      //     const originalContent = file.content;

      //     // 创建DXF图像用于显示
      //     const helper = new Helper(file.content);
      //     const generatedSvg = helper.toSVG();
      //     const dataUrl = 'data:image/svg+xml;base64,' + btoa(generatedSvg);
      //     const img = new Image();
      //     img.onload = () => {
      //       // 创建图像对象时包含矢量源数据
      //       const imageData: Omit<ImageObject, 'id' | 'layerId'> = {
      //         type: CanvasItemType.IMAGE,
      //         x: 0,
      //         y: 0,
      //         width: img.width,
      //         height: img.height,
      //         href: dataUrl,
      //         rotation: 0,
      //         vectorSource: {
      //           type: 'dxf',
      //           content: originalContent,
      //           parsedItems: items
      //         }
      //       };

      //       addItem(imageData);
      //     };
      //     img.src = dataUrl;
      //   }
      // } catch (e) {
      //   alert('DXF解析失败');
      // }
      // return;

      // 8.5
      const helper = new Helper(file.content);
      // 保存dxf转换得到的原始SVG内容用于G代码生成
      const originalContent = helper.toSVG();
      const parsedItems = await parseSvgWithSvgson(originalContent);
      if (parsedItems.length === 0) {
        alert('DXF未识别到可导入的线条');
      } else {
        // 创建SVG图像用于显示
        const dataUrl = 'data:image/svg+xml;base64,' + btoa(originalContent);
        const img = new Image();
        img.onload = () => {
          // 创建图像对象时包含矢量源数据
          const imageData: Omit<ImageObject, 'id' | 'layerId'> = {
            type: CanvasItemType.IMAGE,
            x: canvasWidth / 2,
            y: canvasHeight / 2,
            width: img.width,
            height: img.height,
            href: dataUrl,
            rotation: 0,
            vectorSource: {
              type: 'svg',
              content: originalContent,
              parsedItems: parsedItems
            }
          };

          addItem(imageData);
        };
        img.src = dataUrl;
      }
      return;
    }
    if (file.ext === 'plt') {
      try {
        const hpglCommands = simpleParseHPGL(file.content);

        const polylines: { x: number; y: number }[][] = [];
        let currentPolyline: { x: number; y: number }[] = [];
        let currentPos = { x: 0, y: 0 };
        let isPenDown = false;

        const finishCurrentPolyline = () => {
          if (currentPolyline.length > 1) {
            polylines.push(currentPolyline);
          }
          currentPolyline = [];
        };

        hpglCommands.forEach((cmd: any) => {
          if (!cmd || !cmd.type) return;

          if (cmd.type.startsWith('PU')) {
            finishCurrentPolyline();
            isPenDown = false;
            if (cmd.points && cmd.points.length > 0) {
              cmd.points.forEach((pt: [number, number]) => currentPos = { x: pt[0], y: pt[1] });
            }
          }
          else if (cmd.type.startsWith('PD')) {
            finishCurrentPolyline();
            isPenDown = true;
            currentPolyline.push({ ...currentPos });
            if (cmd.points && cmd.points.length > 0) {
              cmd.points.forEach((pt: [number, number]) => {
                currentPos = { x: pt[0], y: pt[1] };
                currentPolyline.push({ ...currentPos });
              });
            }
          }
          else if (cmd.type.startsWith('PA')) {
            if (cmd.points && cmd.points.length > 0) {
              cmd.points.forEach((pt: [number, number]) => {
                currentPos = { x: pt[0], y: pt[1] };
                if (isPenDown) {
                  currentPolyline.push({ ...currentPos });
                }
              });
            }
          }
        });
        finishCurrentPolyline();

        if (polylines.length === 0) {
          alert('PLT未识别到可导入的线条');
          return;
        }

        const allPoints = polylines.flat();
        const minX = Math.min(...allPoints.map(p => p.x));
        const minY = Math.min(...allPoints.map(p => p.y));
        const maxX = Math.max(...allPoints.map(p => p.x));
        const maxY = Math.max(...allPoints.map(p => p.y));

        const drawingWidth = maxX - minX;
        const drawingHeight = maxY - minY;

        if (drawingWidth === 0 || drawingHeight === 0) {
          alert('图形尺寸无效，无法进行缩放');
          return;
        }

        const CANVAS_WIDTH = 400;
        const CANVAS_HEIGHT = 400;
        const PADDING = 20;

        const targetWidth = CANVAS_WIDTH - PADDING * 2;
        const targetHeight = CANVAS_HEIGHT - PADDING * 2;

        const scaleX = targetWidth / drawingWidth;
        const scaleY = targetHeight / drawingHeight;
        const scaleFactor = Math.min(scaleX, scaleY);

        const scaledDrawingWidth = drawingWidth * scaleFactor;
        const scaledDrawingHeight = drawingHeight * scaleFactor;
        const offsetX = (CANVAS_WIDTH - scaledDrawingWidth) / 2;
        const offsetY = (CANVAS_HEIGHT - scaledDrawingHeight) / 2;

        const finalItems: CanvasItemData[] = polylines.map(polyline => {
          const transformedPoints = polyline.map(p => {
            const translatedX = p.x - minX;
            const translatedY = maxY - p.y;

            return {
              x: translatedX * scaleFactor + offsetX,
              y: translatedY * scaleFactor + offsetY,
            };
          });

          return createCenterCoordinateDrawing(transformedPoints, {
            color: '#eab308',
            strokeWidth: 2,
          });
        });

        // 保存原始PLT内容用于G代码生成
        const originalContent = file.content;

        // 创建PLT图像用于显示（这里简化处理，实际可能需要更复杂的转换）
        const dataUrl = 'data:image/svg+xml;base64,' + btoa(`<svg width="${CANVAS_WIDTH}" height="${CANVAS_HEIGHT}" xmlns="http://www.w3.org/2000/svg">
          <rect width="100%" height="100%" fill="none"/>
          ${polylines.map(polyline => {
          const points = polyline.map(p => {
            const translatedX = p.x - minX;
            const translatedY = maxY - p.y;
            return `${translatedX * scaleFactor + offsetX},${translatedY * scaleFactor + offsetY}`;
          }).join(' ');
          return `<polyline points="${points}" fill="none" stroke="#eab308" stroke-width="2"/>`;
        }).join('')}
        </svg>`);

        const img = new Image();
        img.onload = () => {
          // 创建图像对象时包含矢量源数据
          const imageData: Omit<ImageObject, 'id' | 'layerId'> = {
            type: CanvasItemType.IMAGE,
            x: canvasWidth / 2,
            y: canvasHeight / 2,
            width: img.width,
            height: img.height,
            href: dataUrl,
            rotation: 0,
            vectorSource: {
              type: 'plt',
              content: originalContent,
              parsedItems: finalItems
            }
          };

          addItem(imageData);
        };
        img.src = dataUrl;

      } catch (e: any) {
        console.error(e);
        alert(`PLT解析失败: ${e.message}`);
      }
      return;
    }

    alert('不支持的文件类型');
  }, [addItem, parseSvgWithSvgson]);

  // 分图层导出预览和传递到安卓
  const handleNext = async () => {
    setStep(2);
    setSelectedLayerId(layers[0]?.id || null);
    setDrawer(null); // 新增：关闭移动端工具栏
  };

  const selectedItem = items.find(p => p.id === selectedItemId) || null;

  useEffect(() => {
    // 提供给外部调用的图片注入接口
    (window as any).setWhiteboardImage = (base64ata: string) => {
      const img = new Image();
      img.onload = () => {
        addImage(base64ata, img.width, img.height);
      };
      img.src = base64ata;
    };
    // 可选：卸载时清理
    return () => {
      delete (window as any).setWhiteboardImage;
    };
  }, [addImage]);

  const imageInputRef = React.useRef<HTMLInputElement>(null);
  const importInputRef = React.useRef<HTMLInputElement>(null);

  const handleImageUpload = (event: React.ChangeEvent<HTMLInputElement>) => {
    const file = event.target.files?.[0];
    if (file) {
      const reader = new FileReader();
      reader.onload = (e) => {
        const img = new window.Image();
        img.onload = () => {
          addImage(e.target?.result as string, img.width, img.height);
        };
        img.src = e.target?.result as string;
      };
      reader.readAsDataURL(file);
    }
    event.currentTarget.value = '';
  };


  const handleImport = (event: React.ChangeEvent<HTMLInputElement>) => {
    const file = event.target.files?.[0];
    if (!file) return;
    const reader = new FileReader();
    const ext = file.name.split('.').pop()?.toLowerCase() || '';

    if (ext === 'svg') {
      reader.onload = async (e) => {
        const svgString = e.target?.result as string;
        if (!svgString) return;



        // 保存原始SVG内容用于G代码生成
        const originalContent = svgo.optimize(svgString, {
           plugins: [
          // 使用 SVGO 的默认插件集，这已经能完成大部分优化工作
          {
            name: 'preset-default',
            params: {
              overrides: {
                // 您的解析器需要 <g> 标签来处理变换，所以不要合并它们
                collapseGroups: false, 
              },
            },
          },
          'removeStyleElement', // 移除 <style> 标签，因为解析器不处理它
          'removeScripts', // 移除 <script> 标签，保证安全
          'cleanupIds', // 清理无用的ID
        ],
        }).data;

        // 解析SVG为矢量对象
        let parsedItems: CanvasItemData[] = [];
        try {
          parsedItems = await parseSvgWithSvgson(originalContent);
        } catch (error) {
          console.warn('SVG解析失败，将使用位图模式:', error);
        }
        console.log(parsedItems);
        const dataUrl = 'data:image/svg+xml;base64,' + btoa(originalContent);
        const img = new Image();
        img.onload = () => {
          // 创建图像对象时包含矢量源数据
          const imageData: Omit<ImageObject, 'id' | 'layerId'> = {
            type: CanvasItemType.IMAGE,
            x: canvasWidth / 2,
            y: canvasHeight / 2,
            width: img.width,
            height: img.height,
            href: dataUrl,
            rotation: 0,
            vectorSource: {
              type: 'svg',
              content: originalContent,
              parsedItems: parsedItems
            }
          };

          addItem(imageData);
        };
        img.src = dataUrl;
      };
      reader.readAsText(file);
    }
    else if (ext === 'dxf') {
      // 8.5
      reader.onload = async (e) => {
        const dxfString = e.target?.result as string;
        if (!dxfString) return;

        // 保存原始SVG内容用于G代码生成
        const originalContent = svgo.optimize(new Helper(dxfString).toSVG(), {
           plugins: [
          // 使用 SVGO 的默认插件集，这已经能完成大部分优化工作
          {
            name: 'preset-default',
            params: {
              overrides: {
                // 您的解析器需要 <g> 标签来处理变换，所以不要合并它们
                collapseGroups: false, 
              },
            },
          },
          'removeStyleElement', // 移除 <style> 标签，因为解析器不处理它
          'removeScripts', // 移除 <script> 标签，保证安全
          'cleanupIds', // 清理无用的ID
        ],
        }).data;
        //console.log(originalContent);

        // 解析SVG为矢量对象
        let parsedItems: CanvasItemData[] = [];
        try {
          parsedItems = await parseSvgWithSvgson(originalContent);
        } catch (error) {
          console.warn('DXF解析失败，将使用位图模式:', error);
        }
        console.log(parsedItems);
        const dataUrl = 'data:image/svg+xml;base64,' + btoa(originalContent);
        const img = new Image();
        img.onload = () => {
          // 创建图像对象时包含矢量源数据
          const imageData: Omit<ImageObject, 'id' | 'layerId'> = {
            type: CanvasItemType.IMAGE,
            x: canvasWidth / 2,
            y: canvasHeight / 2,
            width: img.width,
            height: img.height,
            href: dataUrl,
            rotation: 0,
            vectorSource: {
              type: 'svg',
              content: originalContent,
              parsedItems: parsedItems
            }
          };

          addItem(imageData);
        };
        img.src = dataUrl;
      };
      reader.readAsText(file);
      //   reader.onload = async (e) => {
      //     try {
      //       const dxfContents = e.target?.result as string;
      //       const originalContent = dxfContents;

      //       // 解析DXF为矢量对象
      //       let parsedItems: CanvasItemData[] = [];
      //       try {
      //         const dxf = parseDxf(dxfContents);
      //         if (dxf && dxf.entities) {
      //           (dxf.entities as any[]).forEach((ent: any) => {
      //             if (ent.type === 'LINE') {
      //               const minX = Math.min(ent.vertices[0].x, ent.vertices[1].x);
      //               const minY = Math.min(ent.vertices[0].y, ent.vertices[1].y);
      //               parsedItems.push({
      //                 type: CanvasItemType.DRAWING,
      //                 x: minX,
      //                 y: minY,
      //                 points: [
      //                   { x: ent.vertices[0].x - minX, y: ent.vertices[0].y - minY },
      //                   { x: ent.vertices[1].x - minX, y: ent.vertices[1].y - minY },
      //                 ],
      //                 color: '#16a34a',
      //                 strokeWidth: 2,
      //               });
      //             } else if (ent.type === 'LWPOLYLINE' && ent.vertices) {
      //               const points = (ent.vertices as any[]).map((v: any) => ({ x: v.x, y: v.y }));
      //               if (points.length < 2) return;
      //               const minX = Math.min(...points.map(p => p.x));
      //               const minY = Math.min(...points.map(p => p.y));
      //               parsedItems.push({
      //                 type: CanvasItemType.DRAWING,
      //                 x: minX,
      //                 y: minY,
      //                 points: points.map(p => ({ x: p.x - minX, y: p.y - minY })),
      //                 color: '#16a34a',
      //                 strokeWidth: 2,
      //               });
      //             } else if (ent.type === 'CIRCLE') {
      //               const cx = ent.center.x, cy = ent.center.y, r = ent.radius;
      //               const points = Array.from({ length: 36 }, (_, i) => {
      //                 const angle = (i / 36) * 2 * Math.PI;
      //                 return { x: cx + r * Math.cos(angle), y: cy + r * Math.sin(angle) };
      //               });
      //               const minX = Math.min(...points.map(p => p.x));
      //               const minY = Math.min(...points.map(p => p.y));
      //               parsedItems.push({
      //                 type: CanvasItemType.DRAWING,
      //                 x: minX,
      //                 y: minY,
      //                 points: points.map(p => ({ x: p.x - minX, y: p.y - minY })),
      //                 color: '#16a34a',
      //                 strokeWidth: 2,
      //               });
      //             }
      //           });
      //         }
      //       } catch (error) {
      //         console.warn('DXF解析失败，将使用位图模式:', error);
      //       }

      //       const helper = new Helper(dxfContents);
      //       const generatedSvg = helper.toSVG();
      //       processSvgString(generatedSvg, (dataUrl, width, height) => {
      //         // 创建图像对象时包含矢量源数据
      //         const imageData: Omit<ImageObject, 'id' | 'layerId'> = {
      //           type: CanvasItemType.IMAGE,
      //           x: 0,
      //           y: 0,
      //           width: width,
      //           height: height,
      //           href: dataUrl,
      //           rotation: 0,
      //           vectorSource: {
      //             type: 'dxf',
      //             content: originalContent,
      //             parsedItems: parsedItems
      //           }
      //         };

      //         addItem(imageData);
      //       });

      //     } catch (err) {
      //       alert("解析 DXF 文件时发生错误。");
      //     }
      //   };
      //   reader.readAsText(file);
    }
    else if (ext === 'plt') {
      reader.onload = async (e) => {
        if (typeof e.target?.result === 'string') {
          const pltContent = e.target.result;
          const originalContent = pltContent;

          // 解析PLT为矢量对象
          let parsedItems: CanvasItemData[] = [];
          try {
            const hpglCommands = simpleParseHPGL(pltContent);
            const polylines: { x: number; y: number }[][] = [];
            let currentPolyline: { x: number; y: number }[] = [];
            let currentPos = { x: 0, y: 0 };
            let isPenDown = false;

            const finishCurrentPolyline = () => {
              if (currentPolyline.length > 1) {
                polylines.push(currentPolyline);
              }
              currentPolyline = [];
            };

            hpglCommands.forEach((cmd: any) => {
              if (!cmd || !cmd.type) return;

              if (cmd.type.startsWith('PU')) {
                finishCurrentPolyline();
                isPenDown = false;
                if (cmd.points && cmd.points.length > 0) {
                  cmd.points.forEach((pt: [number, number]) => currentPos = { x: pt[0], y: pt[1] });
                }
              }
              else if (cmd.type.startsWith('PD')) {
                finishCurrentPolyline();
                isPenDown = true;
                currentPolyline.push({ ...currentPos });
                if (cmd.points && cmd.points.length > 0) {
                  cmd.points.forEach((pt: [number, number]) => {
                    currentPos = { x: pt[0], y: pt[1] };
                    currentPolyline.push({ ...currentPos });
                  });
                }
              }
              else if (cmd.type.startsWith('PA')) {
                if (cmd.points && cmd.points.length > 0) {
                  cmd.points.forEach((pt: [number, number]) => {
                    currentPos = { x: pt[0], y: pt[1] };
                    if (isPenDown) {
                      currentPolyline.push({ ...currentPos });
                    }
                  });
                }
              }
            });
            finishCurrentPolyline();

            if (polylines.length > 0) {
              const allPoints = polylines.flat();
              const minX = Math.min(...allPoints.map(p => p.x));
              const minY = Math.min(...allPoints.map(p => p.y));
              const maxX = Math.max(...allPoints.map(p => p.x));
              const maxY = Math.max(...allPoints.map(p => p.y));

              const drawingWidth = maxX - minX;
              const drawingHeight = maxY - minY;

              if (drawingWidth > 0 && drawingHeight > 0) {
                const CANVAS_WIDTH = 400;
                const CANVAS_HEIGHT = 400;
                const PADDING = 20;

                const targetWidth = CANVAS_WIDTH - PADDING * 2;
                const targetHeight = CANVAS_HEIGHT - PADDING * 2;

                const scaleX = targetWidth / drawingWidth;
                const scaleY = targetHeight / drawingHeight;
                const scaleFactor = Math.min(scaleX, scaleY);

                const scaledDrawingWidth = drawingWidth * scaleFactor;
                const scaledDrawingHeight = drawingHeight * scaleFactor;
                const offsetX = (CANVAS_WIDTH - scaledDrawingWidth) / 2;
                const offsetY = (CANVAS_HEIGHT - scaledDrawingHeight) / 2;

                parsedItems = polylines.map(polyline => {
                  const transformedPoints = polyline.map(p => {
                    const translatedX = p.x - minX;
                    const translatedY = maxY - p.y;

                    return {
                      x: translatedX * scaleFactor + offsetX,
                      y: translatedY * scaleFactor + offsetY,
                    };
                  });

                  return createCenterCoordinateDrawing(transformedPoints, {
                    color: '#eab308',
                    strokeWidth: 2,
                  });
                });
              }
            }
          } catch (error) {
            console.warn('PLT解析失败，将使用位图模式:', error);
          }

          // 使用现有的handleImportFile处理位图显示
          handleImportFile({
            name: file.name,
            ext,
            content: pltContent
          });

          // 注意：这里需要特殊处理，因为handleImportFile会直接添加多个对象
          // 我们需要在最后添加一个包含矢量源的图像对象
          // 这里简化处理，实际可能需要更复杂的逻辑
        }
      };
      reader.readAsText(file);
    }
    else alert('不支持的文件类型');

    event.currentTarget.value = '';
  };

  const processSvgString = (
    svgString: string,
    onComplete: (dataUrl: string, width: number, height: number) => void
  ) => {
    const dataUrl = 'data:image/svg+xml;base64,' + btoa(svgString);
    const img = new Image();
    img.onload = () => {
      onComplete(dataUrl, img.width, img.height);
    };
    img.onerror = () => {
      alert("无法从 SVG 字符串加载图像。");
    };
    img.src = dataUrl;
  };

  // 生成单个图层的G代码
  const generateSingleLayerGCode = async (layer: Layer, fileName: string) => {
    // 显示生成进度弹窗
    setIsGeneratingGCode(true);
    setGenerationProgress('正在生成G代码...');

    try {
      if (layer.printingMethod === PrintingMethod.SCAN) {
        const layerImageItems = items.filter(item =>
          item.layerId === layer.id && item.type === CanvasItemType.IMAGE
        );

        if (layerImageItems.length === 0) {
          setIsGeneratingGCode(false);
          alert('扫描图层上没有需要处理的图片。');
          return;
        }

        setGenerationProgress('正在生成平台扫描G代码...');

        const settings: GCodeScanSettings = {
          lineDensity: 1 / (layer.lineDensity || 10),
          isHalftone: !!layer.halftone,
          negativeImage: false,
          hFlipped: false,
          vFlipped: false,
          minPower: layer.minPower ?? 0,
          maxPower: layer.maxPower ?? 100,
          burnSpeed: (layer.moveSpeed ?? 100) * 60, // 转换 mm/s 到 mm/min
          travelSpeed: (layer.moveSpeed ?? 100) * 60 * 2, // 移动速度通常是燃烧速度的2倍
          overscanDist: layer.reverseMovementOffset ?? 3,
        };

        const gcode = await generatePlatformScanGCode(
          layer,
          items,
          canvasWidth,
          canvasHeight,
          settings,
          canvasWidth,
          canvasHeight
        );

        setGenerationProgress('正在保存文件...');
        downloadGCode(gcode, `${fileName}_${layer.name.replace(/\s+/g, '_')}.nc`);
        
        // 关闭弹窗
        setIsGeneratingGCode(false);
      } else {
        // 雕刻图层G代码生成
        const layerItems = items.filter(
          item => item.layerId === layer.id
        );

        console.log('雕刻图层中的对象:', layerItems);

        if (layerItems.length === 0) {
          setIsGeneratingGCode(false);
          alert('雕刻图层上没有对象。');
          return;
        }

        setGenerationProgress('正在生成雕刻G代码...');

        // 使用新的直接G代码生成方法
        const engraveSettings = {
          feedRate: 1000,
          travelSpeed: 3000,
          power: layer.power || 50,
          passes: 1,
          flipY: true,              // 启用Y轴反转，适配机器坐标系
          canvasHeight: canvasHeight, // 传入画布高度用于Y轴反转计算
        };

        console.log('G代码生成设置:', engraveSettings);

        // 直接从矢量对象生成G代码
        const { generateEngraveGCode } = await import('./lib/gcode');
        const gcode = await generateEngraveGCode(layer, layerItems, engraveSettings);

        console.log('生成的G代码长度:', gcode.length);
        console.log('G代码预览:', gcode.substring(0, 500));

        if (!gcode || gcode.trim().length === 0) {
          setIsGeneratingGCode(false);
          alert('生成的G代码为空，请检查图层中的对象类型是否支持。');
          return;
        }

        setGenerationProgress('正在保存文件...');
        downloadGCode(gcode, `${fileName}_${layer.name.replace(/\s+/g, '_')}.nc`);
        
        // 关闭弹窗
        setIsGeneratingGCode(false);
      }
    } catch (error) {
      console.error("G代码生成失败:", error);
      setIsGeneratingGCode(false);
      alert(`G代码生成失败: ${error instanceof Error ? error.message : String(error)}`);
    }
  };

  // 合并所有图层的G代码
  const generateMergedGCode = async (fileName: string) => {
    // 显示生成进度弹窗
    setIsGeneratingGCode(true);
    setGenerationProgress('正在生成合并G代码...');

    try {
      const allGCodeParts: string[] = [];
      let hasValidLayer = false;

      // 添加文件头注释
      allGCodeParts.push(`; 合并G代码文件 - ${fileName}`);
      allGCodeParts.push(`; 生成时间: ${new Date().toLocaleString()}`);
      allGCodeParts.push(`; 画布尺寸: ${canvasWidth}×${canvasHeight}mm`);
      allGCodeParts.push('');

      // 遍历所有图层
      for (const layer of layers) {
        const layerItems = items.filter(item => item.layerId === layer.id);
        
        if (layerItems.length === 0) {
          continue; // 跳过空图层
        }

        hasValidLayer = true;

        // 更新进度信息
        setGenerationProgress(`正在处理图层: ${layer.name}...`);

        // 添加图层分隔注释
        allGCodeParts.push(`; ========================================`);
        allGCodeParts.push(`; 图层: ${layer.name}`);
        allGCodeParts.push(`; 打印方式: ${layer.printingMethod === PrintingMethod.SCAN ? '扫描' : '雕刻'}`);
        allGCodeParts.push(`; ========================================`);

        try {
          if (layer.printingMethod === PrintingMethod.SCAN) {
            const layerImageItems = layerItems.filter(item => item.type === CanvasItemType.IMAGE);
            
            if (layerImageItems.length > 0) {
              const settings: GCodeScanSettings = {
                lineDensity: 1 / (layer.lineDensity || 10),
                isHalftone: !!layer.halftone,
                negativeImage: false,
                hFlipped: false,
                vFlipped: false,
                minPower: layer.minPower ?? 0,
                maxPower: layer.maxPower ?? 100,
                burnSpeed: (layer.moveSpeed ?? 100) * 60, // 转换 mm/s 到 mm/min
                travelSpeed: (layer.moveSpeed ?? 100) * 60 * 2, // 移动速度通常是燃烧速度的2倍
                overscanDist: layer.reverseMovementOffset ?? 3,
              };

              const gcode = await generatePlatformScanGCode(
                layer,
                items,
                canvasWidth,
                canvasHeight,
                settings,
                canvasWidth,
                canvasHeight
              );

              allGCodeParts.push(gcode);
            }
          } else {
            // 雕刻图层
            const engraveSettings = {
              feedRate: 1000,
              travelSpeed: 3000,
              power: layer.power || 50,
              passes: 1,
              flipY: true,
              canvasHeight: canvasHeight,
            };

            const { generateEngraveGCode } = await import('./lib/gcode');
            const gcode = await generateEngraveGCode(layer, layerItems, engraveSettings);

            if (gcode && gcode.trim().length > 0) {
              allGCodeParts.push(gcode);
            }
          }

          // 添加图层结束分隔
          allGCodeParts.push('');
          allGCodeParts.push('; 图层结束');
          allGCodeParts.push('');

        } catch (error) {
          console.error(`图层 ${layer.name} G代码生成失败:`, error);
          allGCodeParts.push(`; 错误: 图层 ${layer.name} G代码生成失败`);
          allGCodeParts.push('');
        }
      }

      if (!hasValidLayer) {
        setIsGeneratingGCode(false);
        alert('没有找到包含对象的图层。');
        return;
      }

      // 添加文件结束注释
      allGCodeParts.push('; ========================================');
      allGCodeParts.push('; 文件结束');
      allGCodeParts.push('; ========================================');

      // 合并所有G代码
      const mergedGCode = allGCodeParts.join('\n');

      setGenerationProgress('正在保存文件...');
      // 下载合并后的文件
      downloadGCode(mergedGCode, `${fileName}.nc`);
      
      // 关闭弹窗
      setIsGeneratingGCode(false);
    } catch (error) {
      console.error("合并G代码生成失败:", error);
      setIsGeneratingGCode(false);
      alert(`合并G代码生成失败: ${error instanceof Error ? error.message : String(error)}`);
    }
  };

  // 检测当前运行平台
  const detectPlatform = () => {
    const userAgent = navigator.userAgent.toLowerCase();
    if (window.Android && typeof window.Android.saveBlobFile === 'function') {
      return 'android';
    } else if (window.iOS && typeof window.iOS.saveBlobFile === 'function') {
      return 'ios';
    } else if (/iphone|ipad|ipod/.test(userAgent)) {
      return 'ios_browser';
    } else if (/android/.test(userAgent)) {
      return 'android_browser';
    } else {
      return 'web';
    }
  };

  // 下载G代码文件的辅助函数
  const downloadGCode = (gcode: string, fileName: string) => {
    const platform = detectPlatform();
    
    // 检查是否在原生移动应用环境中
    if (platform === 'android' && window.Android && typeof window.Android.saveBlobFile === 'function') {
      // 在 Android 原生环境中，直接通过 Android 接口保存文件
      try {
        // 将 G-code 字符串转换为 base64
        const base64 = btoa(unescape(encodeURIComponent(gcode)));
        window.Android.saveBlobFile(base64, fileName, 'text/plain');
      } catch (error) {
        console.error('Android保存文件失败:', error);
        // 如果 Android 接口失败，回退到浏览器下载方式
        fallbackDownload(gcode, fileName);
      }
    } else if (platform === 'ios' && window.iOS && typeof window.iOS.saveBlobFile === 'function') {
      // 在 iOS 原生环境中，直接通过 iOS 接口保存文件
      try {
        // 将 G-code 字符串转换为 base64
        const base64 = btoa(unescape(encodeURIComponent(gcode)));
        window.iOS.saveBlobFile(base64, fileName, 'text/plain');
      } catch (error) {
        console.error('iOS保存文件失败:', error);
        // 如果 iOS 接口失败，回退到浏览器下载方式
        fallbackDownload(gcode, fileName);
      }
    } else {
      // 在浏览器环境中，使用传统的 blob URL 方式
      fallbackDownload(gcode, fileName);
    }
  };

  // 浏览器环境下的下载方式（回退方案）
  const fallbackDownload = (gcode: string, fileName: string) => {
    const blob = new Blob([gcode], { type: 'text/plain' });
    const url = URL.createObjectURL(blob);
    const a = document.createElement('a');
    a.href = url;
    a.download = fileName;
    document.body.appendChild(a);
    a.click();
    document.body.removeChild(a);
    URL.revokeObjectURL(url);
  };

  useEffect(() => {
    (window as any).setCanvasSize = (w: number, h: number) => {
      setCanvasWidth(w);
      setCanvasHeight(h);
    };

    (window as any).addImageToCanvas = (href: string, width: number, height: number) => {
      addImage(href, width, height);
    };

    // 检测并设置画布大小 - 支持Android和iOS
    const setPlatformCanvasSize = () => {
      let size: any = null;
      
      // 尝试从Android获取画布大小
      if (window.Android && typeof window.Android.getPlatformSize === 'function') {
        try {
          size = window.Android.getPlatformSize();
        } catch (e) {
          console.error('Android获取画布大小失败:', e);
        }
      }
      
      // 如果Android没有获取到，尝试从iOS获取
      if (!size && window.iOS && typeof window.iOS.getPlatformSize === 'function') {
        try {
          size = window.iOS.getPlatformSize();
        } catch (e) {
          console.error('iOS获取画布大小失败:', e);
        }
      }
      
      // 处理获取到的大小数据
      if (size) {
        let obj: any = size;
        if (typeof size === 'string') {
          try {
            obj = JSON.parse(size);
          } catch (e) {
            obj = null;
          }
        }
        if (obj && typeof obj === 'object' && 'width' in obj && 'height' in obj) {
          setCanvasWidth(Number(obj.width));
          setCanvasHeight(Number(obj.height));
        }
      }
    };
    
    setPlatformCanvasSize();
    return () => {
      delete (window as any).setCanvasSize;
      delete (window as any).addImageToCanvas;
    };
  }, [addImage]);

  return (
    <div className="h-screen w-screen flex flex-row font-sans text-gray-800 bg-gray-100 overflow-hidden" style={{ width: '100vw', height: '100vh', minHeight: '100vh', minWidth: '100vw' }}>
      {/* 页面顶部：下一步、撤销按钮 */}
      {step === 1 && (
        <div className="w-full flex flex-row items-center justify-between px-4 py-2 bg-white border-b border-gray-200 fixed top-0 left-0 z-40 md:static md:justify-end md:py-0 md:px-0">
          <div className="flex flex-row gap-2">
            <button
              className="px-4 py-2 rounded bg-gray-200 text-gray-800 text-sm font-medium shadow-sm hover:bg-gray-300"
              onClick={undo}
              disabled={history.length === 0}
            >撤销</button>
          </div>
          <div className="flex-1 flex justify-center">
            <span style={{ color: '#888', fontSize: 13 }}>
              画布大小：{canvasWidth} × {canvasHeight}
            </span>
          </div>
          <div className="flex flex-row gap-2">
            <button
              className="px-4 py-2 rounded bg-blue-500 text-white text-sm font-medium shadow-sm hover:bg-blue-600"
              onClick={handleNext}
            >下一步</button>
          </div>
        </div>
      )}
      {/* Main Content Area */}
      {step === 1 ? (
        <>
          <div className="flex-1 flex flex-col min-h-0 min-w-0 pt-14 md:pt-0">
            <div className="hidden md:block h-16 bg-white border-b border-gray-200">
              <Toolbar
                onOpenCategoryPicker={setOpenCategory}
                onAddImage={() => { imageInputRef.current?.click(); }}
                activeTool={activeTool}
                onSetTool={setActiveTool}
                onUndo={undo}
                canUndo={history.length > 0}
                onImportFile={handleImportFile}
                onNext={handleNext}
                onOpenPerformanceConfig={() => setShowPerformanceConfig(true)}
              />
            </div>
            <main className="flex-1 flex flex-col min-h-0 min-w-0 bg-white relative">
              <Canvas
                items={items}
                layers={layers}
                selectedItemId={selectedItemId}
                onSelectItem={setSelectedItemId}
                onUpdateItem={updateItem}
                onAddItem={addItem}
                onCommitUpdate={commitUpdate}
                activeTool={activeTool}
                canvasWidth={canvasWidth}
                canvasHeight={canvasHeight}
                setItems={setItems}
                eraserRadius={eraserRadius}
              />
            </main>
            <button
              className="fixed bottom-4 left-1/2 -translate-x-1/2 z-40 px-6 py-2 rounded-full bg-gray-800 text-white text-base shadow-lg md:hidden"
              style={{ paddingBottom: 'env(safe-area-inset-bottom,16px)' }}
              onClick={() => setDrawer('toolbar')}
            >工具栏</button>
          </div>
          <aside className="w-72 flex-shrink-0 bg-white border-l border-gray-200 flex flex-col min-h-0 min-w-0 hidden md:flex">
            {selectedItem ? (
              <ParameterEditor
                selectedItem={selectedItem}
                layers={layers}
                onUpdateItem={updateItem}
                onDeleteItem={deleteItem}
                onCommitUpdate={commitUpdate}
              />
            ) : (
              <div className="p-4 h-full flex flex-col">
                <h3 className="text-lg font-semibold text-gray-800 mb-4 flex-shrink-0">图层管理</h3>
                <LayerPanel
                  layers={layers}
                  activeLayerId={activeLayerId}
                  onAddLayer={addLayer}
                  onDeleteLayer={deleteLayer}
                  onUpdateLayer={updateLayer}
                  onSetActiveLayerId={setActiveLayerId}
                  onMoveLayer={moveLayer}
                />
              </div>
            )}
          </aside>
        </>
      ) : (
        // step === 2: 图层设置界面
        <div className="w-full h-full flex flex-col">
          <div className="flex items-center justify-between px-4 py-2 bg-white border-b border-gray-200">
            <div className="flex items-center">
              <button
                className="mr-4 px-3 py-1 rounded bg-gray-200 text-gray-800 text-sm font-medium hover:bg-gray-300"
                onClick={() => setStep(1)}
              >返回</button>
              <span className="text-lg font-bold">导出预览</span>
            </div>
            <button
              className="px-4 py-2 bg-blue-600 text-white rounded hover:bg-blue-700 transition-colors text-sm font-medium"
              onClick={async () => {
                // 创建文件名输入对话框
                const dialog = document.createElement('div');
                dialog.style.cssText = `
                  position: fixed;
                  top: 0;
                  left: 0;
                  width: 100%;
                  height: 100%;
                  background: rgba(0, 0, 0, 0.5);
                  display: flex;
                  align-items: center;
                  justify-content: center;
                  z-index: 10000;
                `;

                const content = document.createElement('div');
                content.style.cssText = `
                  background: white;
                  padding: 20px;
                  border-radius: 8px;
                  min-width: 400px;
                  max-width: 500px;
                  box-shadow: 0 4px 6px rgba(0, 0, 0, 0.1);
                `;

                content.innerHTML = `
                  <h3 style="margin: 0 0 20px 0; font-size: 18px; font-weight: bold;">生成G代码</h3>
                  
                  <div style="margin-bottom: 15px;">
                    <label style="display: block; margin-bottom: 5px; font-size: 14px; font-weight: 500;">文件名：</label>
                    <input id="fileName" type="text" value="激光雕刻项目" style="width: 100%; padding: 8px; border: 1px solid #ddd; border-radius: 4px; font-size: 14px;" />
                    <div style="margin-top: 5px; font-size: 12px; color: #666;">文件将以 .nc 格式保存</div>
                  </div>
                  
                  <div style="margin-bottom: 20px;">
                    <label style="display: flex; align-items: center; font-size: 14px;">
                      <input id="mergeAllLayers" type="checkbox" checked style="margin-right: 8px;" />
                      合并所有图层的G代码为一个文件
                    </label>
                  </div>
                  
                  <div style="display: flex; gap: 10px; justify-content: flex-end;">
                    <button id="cancelBtn" style="padding: 10px 20px; border: 1px solid #ddd; background: white; border-radius: 4px; cursor: pointer; font-size: 14px;">取消</button>
                    <button id="confirmBtn" style="padding: 10px 20px; background: #007bff; color: white; border: none; border-radius: 4px; cursor: pointer; font-size: 14px;">生成</button>
                  </div>
                `;

                dialog.appendChild(content);
                document.body.appendChild(dialog);

                const fileNameInput = content.querySelector('#fileName') as HTMLInputElement;
                const mergeAllLayersInput = content.querySelector('#mergeAllLayers') as HTMLInputElement;
                const cancelBtn = content.querySelector('#cancelBtn') as HTMLButtonElement;
                const confirmBtn = content.querySelector('#confirmBtn') as HTMLButtonElement;

                const cleanup = () => {
                  document.body.removeChild(dialog);
                };

                cancelBtn.addEventListener('click', cleanup);

                confirmBtn.addEventListener('click', async () => {
                  const fileName = fileNameInput.value.trim() || '激光雕刻项目';
                  const mergeAllLayers = mergeAllLayersInput.checked;
                  
                  cleanup();

                  if (mergeAllLayers) {
                    // 合并所有图层的G代码
                    await generateMergedGCode(fileName);
                  } else {
                    // 只生成选中图层的G代码
                    const layerToExport = layers.find(l => l.id === selectedLayerId);
                    if (!layerToExport) {
                      alert('请先选择一个图层');
                      return;
                    }
                    await generateSingleLayerGCode(layerToExport, fileName);
                  }
                });

                // 点击对话框外部关闭
                dialog.addEventListener('click', (e) => {
                  if (e.target === dialog) cleanup();
                });

                // ESC键关闭
                const handleKeyDown = (e: KeyboardEvent) => {
                  if (e.key === 'Escape') {
                    cleanup();
                    document.removeEventListener('keydown', handleKeyDown);
                  }
                };
                document.addEventListener('keydown', handleKeyDown);

                // 焦点到文件名输入框
                setTimeout(() => {
                  fileNameInput.focus();
                  fileNameInput.select();
                }, 100);
              }}
            >
              生成G代码
            </button>
          </div>
          <div className="flex-1 min-h-0 min-w-0">
            <LayerSettingsPanel
              layers={layers}
              selectedLayerId={selectedLayerId}
              onSelectLayer={setSelectedLayerId}
              onUpdateLayer={(layerId: string, updates: Partial<Layer>) => {
                setLayers(prev => prev.map(l => l.id === layerId ? { ...l, ...updates } : l));
              }}
              items={items}
              canvasWidth={canvasWidth}
              canvasHeight={canvasHeight}
            />
          </div>
        </div>
      )}
      {openCategory && (
        <CategoryPicker
          category={openCategory}
          onAddPart={addPart}
          onClose={() => setOpenCategory(null)}
        />
      )}

      {/* 工具栏抽屉，仅移动端显示 */}
      {drawer === 'toolbar' && (
        <div className="fixed left-0 right-0 bottom-0 z-50 flex justify-center items-end" style={{ paddingBottom: 'env(safe-area-inset-bottom,16px)' }}>
          <div className="bg-white rounded-t-2xl shadow-lg p-4 flex flex-col items-stretch w-full">
            <div className="w-full flex justify-between items-center mb-2">
              <span className="font-semibold">工具栏</span>
              <button className="text-gray-500 text-lg" onClick={() => setDrawer(null)}>×</button>
            </div>
            <div className="grid grid-cols-3 grid-rows-3 md:grid-cols-3 md:grid-rows-3 gap-3 w-full">
              {/* 第一行：选择、涂鸦、橡皮擦 */}
              <button
                className={`flex flex-col items-center justify-center w-full h-14 rounded-lg transition-colors ${activeTool === ToolType.SELECT
                  ? 'bg-teal-500 text-white'
                  : 'bg-gray-100 text-gray-800'
                  }`}
                onClick={() => setActiveTool(ToolType.SELECT)}
              >
                <img src={SelectIcon} alt="选择" className="w-6 h-6 mb-1" />
                <span className="text-xs">选择</span>
              </button>
              <button
                className={`flex flex-col items-center justify-center w-full h-14 rounded-lg transition-colors ${activeTool === ToolType.PEN
                  ? 'bg-teal-500 text-white'
                  : 'bg-gray-100 text-gray-800'
                  }`}
                onClick={() => setActiveTool(ToolType.PEN)}
              >
                <img src={DoodleIcon} alt="涂鸦" className="w-6 h-6 mb-1" />
                <span className="text-xs">涂鸦</span>
              </button>
              <button
                className={`flex flex-col items-center justify-center w-full h-14 rounded-lg transition-colors ${activeTool === ToolType.ERASER
                  ? 'bg-teal-500 text-white'
                  : 'bg-gray-100 text-gray-800'
                  }`}
                onClick={() => {
                  setActiveTool(ToolType.ERASER);
                  setSelectedItemId(null); // 切换橡皮擦时取消选中
                }}
              >
                <img src={EraserIcon} alt="橡皮擦" className="w-6 h-6 mb-1" />
                <span className="text-xs">橡皮擦</span>
              </button>
              {/* 第二行、第三行保持原有按钮顺序即可 */}
              {/* 属性按钮 */}
              <button
                className={`flex flex-col items-center justify-center w-full h-14 rounded-lg transition-colors ${!selectedItem
                  ? 'bg-gray-100 text-gray-400 cursor-not-allowed'
                  : 'bg-gray-100 text-gray-800 hover:bg-gray-200'
                  }`}
                onClick={() => setDrawer('property')}
                disabled={!selectedItem}
              >
                <img src={PropertyIcon} alt="属性" className="w-6 h-6 mb-1" />
                <span className="text-xs">属性</span>
              </button>
              <button
                className="flex flex-col items-center justify-center w-full h-14 bg-gray-100 rounded-lg hover:bg-gray-200 transition-colors text-gray-800"
                onClick={() => setDrawer('layer')}
              >
                <img src={LayerIcon} alt="图层" className="w-6 h-6 mb-1" />
                <span className="text-xs">图层</span>
              </button>
              {/* 基础形状按钮 */}
              <div className="flex flex-col items-center justify-center w-full h-14 bg-gray-100 rounded-lg hover:bg-gray-200 transition-colors text-gray-800" onClick={() => {
                setOpenCategory('BASIC_SHAPES');
                setDrawer(null); // 关闭工具栏抽屉
              }} style={{ cursor: 'pointer' }}>
                <img src={ShapeIcon} alt="形状" className="w-6 h-6 mb-1" />
                <span className="text-xs">形状</span>
              </div>
              {/* 零件库按钮 */}
              <div className="flex flex-col items-center justify-center w-full h-14 bg-gray-100 rounded-lg hover:bg-gray-200 transition-colors text-gray-800" onClick={() => {
                setOpenCategory('PART_LIBRARY');
                setDrawer(null); // 关闭工具栏抽屉
              }} style={{ cursor: 'pointer' }}>
                <img src={PartLibraryIcon} alt="零件库" className="w-6 h-6 mb-1" />
                <span className="text-xs">零件库</span>
              </div>
              {/* 图片按钮（新版：按钮和input合并，input只覆盖按钮区域） */}
              <div style={{ position: 'relative', width: '100%' }}>
                <button className="flex flex-col items-center justify-center w-full h-14 bg-gray-100 rounded-lg hover:bg-gray-200 transition-colors text-gray-800">
                  <img src={ImageIcon} alt="图片" className="w-6 h-6 mb-1" />
                  <span className="text-xs">图片</span>
                </button>
                <input
                  type="file"
                  accept="image/*"
                  style={{ position: 'absolute', left: 0, top: 0, width: '100%', height: '100%', opacity: 0, zIndex: 10, cursor: 'pointer' }}
                  onChange={handleImageUpload}
                />
              </div>
              {/* 导入按钮（新版：按钮和input合并，input只覆盖按钮区域） */}
              <div style={{ position: 'relative', width: '100%' }}>
                <button className="flex flex-col items-center justify-center w-full h-14 bg-gray-100 rounded-lg hover:bg-gray-200 transition-colors text-gray-800">
                  <img src={ImportIcon} alt="导入" className="w-6 h-6 mb-1" />
                  <span className="text-xs">导入</span>
                </button>
                <input
                  type="file"
                  // accept=".dxf,.svg,.plt"
                  accept='image/svg+xml,.dxf,.plt,application/octet-stream'
                  style={{ position: 'absolute', left: 0, top: 0, width: '100%', height: '100%', opacity: 0, zIndex: 10, cursor: 'pointer' }}
                  onChange={handleImport}
                />
              </div>
            </div>
            {/* 橡皮擦半径调节，仅橡皮擦激活时显示 */}
            {activeTool === ToolType.ERASER && (
              <div className="mt-4 flex flex-col items-center">
                <label className="text-xs text-gray-600 mb-1">擦除范围：{eraserRadius}px</label>
                <input
                  type="range"
                  min={8}
                  max={64}
                  value={eraserRadius}
                  onChange={e => setEraserRadius(Number(e.target.value))}
                  className="w-40"
                />
              </div>
            )}
            {/* 隐藏的文件选择input */}
            <input
              type="file"
              ref={imageInputRef}
              className="hidden"
              accept="image/*"
              onChange={e => { handleImageUpload(e); }}
            />
            <input
              type="file"
              ref={importInputRef}
              className="hidden"
              accept=".dxf,.svg,.plt"
              onChange={handleImport}
            />
          </div>
        </div>
      )}

      {/* 移动端底部抽屉：属性/图层 */}
      {drawer === 'property' && selectedItem && (
        <div
          className="fixed left-0 right-0 bottom-0 z-50 bg-white rounded-t-2xl shadow-lg p-4 flex flex-col items-stretch w-full"
          style={{ paddingBottom: 'env(safe-area-inset-bottom,16px)' }}
        >
          <div className="w-full flex justify-between items-center mb-2">
            <span className="font-semibold">属性编辑</span>
            <button className="text-gray-500 text-lg" onClick={() => setDrawer(null)}>×</button>
          </div>
          <div className="w-full overflow-y-auto" style={{ maxHeight: '50vh' }}>
            <ParameterEditor
              selectedItem={selectedItem}
              layers={layers}
              onUpdateItem={updateItem}
              onDeleteItem={deleteItem}
              onCommitUpdate={commitUpdate}
            />
          </div>
        </div>
      )}
      {drawer === 'layer' && (
        <div
          className="fixed left-0 right-0 bottom-0 z-50 bg-white rounded-t-2xl shadow-lg p-4 flex flex-col items-stretch w-full"
          style={{ paddingBottom: 'env(safe-area-inset-bottom,16px)' }}
        >
          <div className="w-full flex justify-between items-center mb-2">
            <span className="font-semibold">图层管理</span>
            <button className="text-gray-500 text-lg" onClick={() => setDrawer(null)}>×</button>
          </div>
          <div className="w-full overflow-y-auto" style={{ maxHeight: '50vh' }}>
            <LayerPanel
              layers={layers}
              activeLayerId={activeLayerId}
              onAddLayer={addLayer}
              onDeleteLayer={deleteLayer}
              onUpdateLayer={updateLayer}
              onSetActiveLayerId={setActiveLayerId}
              onMoveLayer={moveLayer}
            />
          </div>
        </div>
      )}

      {/* G代码生成进度弹窗 */}
      {isGeneratingGCode && (
        <div className="fixed inset-0 flex items-center justify-center z-[100] pointer-events-none">
          <div className="bg-white rounded-lg p-6 max-w-sm w-full mx-4 shadow-xl pointer-events-auto">
            <div className="flex items-center justify-center mb-4">
              <div className="animate-spin rounded-full h-8 w-8 border-b-2 border-teal-500"></div>
            </div>
            <h3 className="text-lg font-semibold text-center mb-2">正在生成G代码</h3>
            <p className="text-gray-600 text-center text-sm">{generationProgress}</p>
          </div>
        </div>
      )}

      {/* SVG导入进度弹窗 - 优化版本 */}
      {isImporting && (
        <div className="fixed inset-0 flex items-center justify-center z-[100] pointer-events-none">
          <div className="bg-white rounded-lg p-6 max-w-sm w-full mx-4 shadow-xl pointer-events-auto">
            <div className="flex items-center justify-center mb-4">
              <div className="animate-spin rounded-full h-8 w-8 border-b-2 border-blue-500"></div>
            </div>
            <h3 className="text-lg font-semibold text-center mb-2">正在导入矢量文件</h3>
            <div className="w-full bg-gray-200 rounded-full h-2 mb-2">
              <div
                className="bg-blue-500 h-2 rounded-full transition-all duration-300"
                style={{ width: `${Math.max(5, importProgress)}%` }}
              ></div>
            </div>
            <p className="text-gray-600 text-center text-sm">
              {importProgress > 0 ? `${Math.round(importProgress)}% 已完成` : '正在解析文件...'}
            </p>
            {importStatus && (
              <p className="text-gray-500 text-center text-xs mt-1">
                {importStatus}
              </p>
            )}
            <div className="mt-3 text-xs text-gray-400 text-center">
              <p>性能优化已启用</p>
              <p>最大点数: {performanceConfig.maxPointsPerPath} | 简化容差: {performanceConfig.simplificationTolerance}</p>
            </div>
          </div>
        </div>
      )}

      {/* 性能配置面板 */}
      {showPerformanceConfig && (
        <PerformanceConfigPanel
          config={performanceConfig}
          onConfigChange={setPerformanceConfig}
          onClose={() => setShowPerformanceConfig(false)}
        />
      )}

      {/* 性能监控组件 */}
      <PerformanceMonitor
        items={items}
        isVisible={showPerformanceMonitor}
        onToggle={() => setShowPerformanceMonitor(!showPerformanceMonitor)}
      />
    </div>
  );
};

// 声明window.Android和window.iOS类型
declare global {
  interface Window {
    Android?: {
      onNextStep?: (data: string) => void;
      saveTempFile?: (base64: string, fileName: string) => string; // 新增保存临时文件接口
      getPlatformSize?: () => string | { width: number | string; height: number | string }; // 新增获取画布大小接口
      saveBlobFile?: (base64: string, fileName: string, mimeType: string) => void; // 新增保存文件接口
    };
    iOS?: {
      onNextStep?: (data: string) => void;
      saveTempFile?: (base64: string, fileName: string) => string; // iOS保存临时文件接口
      getPlatformSize?: () => string | { width: number | string; height: number | string }; // iOS获取画布大小接口
      saveBlobFile?: (base64: string, fileName: string, mimeType: string) => void; // iOS保存文件接口
    };
  }
}

export default WhiteboardPage;<|MERGE_RESOLUTION|>--- conflicted
+++ resolved
@@ -216,14 +216,10 @@
 
   const [step, setStep] = useState(1); // 新增步骤状态
   const [selectedLayerId, setSelectedLayerId] = useState<string | null>(null); // 图层设置界面选中
-<<<<<<< HEAD
-  const [processedImage, setProcessedImage] = useState<string | null>(null);
-  const [processedLocationState, setProcessedLocationState] = useState<any>(null); // 跟踪已处理的图片
-=======
   const [processedImage, setProcessedImage] = useState<string | null>(null); // 跟踪已处理的图片
   const [showPerformanceConfig, setShowPerformanceConfig] = useState(false); // 性能配置面板
   const [showPerformanceMonitor, setShowPerformanceMonitor] = useState(false); // 性能监控面板
->>>>>>> 8af79e8e
+  const [processedLocationState, setProcessedLocationState] = useState<any>(null); // 跟踪已处理的图片
 
   // 添加G代码生成进度弹窗状态
   const [isGeneratingGCode, setIsGeneratingGCode] = useState(false);
