--- conflicted
+++ resolved
@@ -390,11 +390,7 @@
             y: panState.startViewBox.y - dy * scaleY
         });
     }
-<<<<<<< HEAD
-  }, [dragState, drawingState, panState, eraserState, items, onUpdateItem, setItems, eraserRadius, pinchState, canvasSize, viewBox]);
-=======
   }, [dragState, drawingState, panState, eraserState, items, onUpdateItem, setItems, eraserRadius, pinchState, pinchCooldown, canvasSize, viewBox]);
->>>>>>> d37ea228
 
   const handlePointerUp = useCallback(() => {
     if (pinchState?.isPinching) return;
