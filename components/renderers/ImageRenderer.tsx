import React from 'react';
import type { ImageObject } from '../../types';

interface ImageRendererProps {
  imageObject: ImageObject;
  isSelected: boolean;
  x: number;
  y: number;
}

const ENLARGE = 8;

const ImageRenderer: React.FC<ImageRendererProps> = ({ imageObject, isSelected }) => {
  const { width, height, href } = imageObject;



  return (
<<<<<<< HEAD
    // <g transform={transform}>
    <g>
=======
    <g >
>>>>>>> d37ea228
      {isSelected && (
        <rect
          x={-ENLARGE / 2}
          y={-ENLARGE / 2}
          width={width + ENLARGE}
          height={height + ENLARGE}
          fill="none"
          stroke="#2563eb"
          strokeWidth={2}
          strokeDasharray="6,4"
          pointerEvents="none"
        />
      )}
      <image
        href={href}
        x={0}
        y={0}
        width={width}
        height={height}
      />
    </g>
  );
};

export default ImageRenderer;<|MERGE_RESOLUTION|>--- conflicted
+++ resolved
@@ -16,12 +16,7 @@
 
 
   return (
-<<<<<<< HEAD
-    // <g transform={transform}>
-    <g>
-=======
     <g >
->>>>>>> d37ea228
       {isSelected && (
         <rect
           x={-ENLARGE / 2}
