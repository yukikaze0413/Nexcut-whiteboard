import React, { useState, useEffect, useCallback, ChangeEvent, KeyboardEvent } from 'react';
import type { CanvasItem, Layer } from '../types';
import { CanvasItemType } from '../types';
import { PrintingMethod } from '../types'; // Added this import for PrintingMethod

interface ParameterEditorProps {
  selectedItem: CanvasItem | null;
  layers: Layer[];
  onUpdateItem: (itemId: string, updates: Partial<CanvasItem>) => void;
  onDeleteItem: (itemId: string) => void;
  onCommitUpdate: () => void;
}

const translations: Record<string, string> = {
    // Item types
    [CanvasItemType.RECTANGLE]: '矩形',
    [CanvasItemType.L_BRACKET]: 'L型支架',
    [CanvasItemType.U_CHANNEL]: 'U型槽',
    [CanvasItemType.CIRCLE]: '圆形',
    [CanvasItemType.FLANGE]: '法兰',
    [CanvasItemType.DRAWING]: '绘图',
    [CanvasItemType.TEXT]: '文本',
    [CanvasItemType.IMAGE]: '图片',
    [CanvasItemType.LINE]: '直线',
    [CanvasItemType.POLYLINE]: '多段线',
    [CanvasItemType.ARC]: '圆弧',
    [CanvasItemType.SECTOR]: '扇形',
    [CanvasItemType.TORUS]: '圆环',
    [CanvasItemType.EQUILATERAL_TRIANGLE]: '等边三角形',
    [CanvasItemType.ISOSCELES_RIGHT_TRIANGLE]: '直角等腰三角形',
    [CanvasItemType.CIRCLE_WITH_HOLES]: '带孔圆板',
    [CanvasItemType.RECTANGLE_WITH_HOLES]: '带孔矩形板',

    // Parameters
    'width': '宽度',
    'height': '高度',
    'radius': '半径',
    'thickness': '厚度',
    'flange': '凸缘',
    'outerDiameter': '外径',
    'innerDiameter': '内径',
    'boltCircleDiameter': '螺栓孔中心圆直径',
    'boltHoleCount': '螺栓孔数量',
    'boltHoleDiameter': '螺栓孔直径',
    'length': '长度',
    'seg1': '段1长度',
    'seg2': '段2长度',
    'seg3': '段3长度',
    'angle': '拐角角度',
    'startAngle': '起始角度',
    'sweepAngle': '扫描角度',
    'outerRadius': '外圈半径',
    'innerRadius': '内圈半径',
    'sideLength': '边长',
    'legLength': '直角边长',
    'holeRadius': '孔半径',
    'holeCount': '孔数量',
    'holeDistance': '孔距中心距离',
    'horizontalMargin': '水平边距',
    'verticalMargin': '垂直边距',

    // Position properties
    'x': 'X坐标',
    'y': 'Y坐标',

    // Generic properties
    'text': '文本内容',
    'fontSize': '字体大小',
    'color': '颜色',
    'rotation': '旋转',
    'strokeWidth': '描边宽度',
    'layer': '图层',

    // UI Text
    'Properties': '属性',
    'ID': 'ID',
    'Delete Item': '删除项目',
    'Select an item to edit its properties.': '选择一个项目以编辑其属性。',
    'Position': '位置'
};

const t = (key: string): string => translations[key] || key;


const EditableParameterInput: React.FC<{
  label: string;
  initialValue: string | number;
  onCommit: (newValue: string | number) => void;
  type?: string;
  min?: number;
}> = ({ label, initialValue, onCommit, type = 'number', min }) => {
  const [value, setValue] = useState(String(initialValue));

  useEffect(() => {
    // 如果是数字类型，格式化为两位小数
    if (type === 'number' && typeof initialValue === 'number') {
      setValue(initialValue.toFixed(2));
    } else {
      setValue(String(initialValue));
    }
  }, [initialValue, type]);

  const handleChange = (e: ChangeEvent<HTMLInputElement>) => {
    setValue(e.target.value);
  };

  const handleBlur = () => {
    if (type === 'number') {
      const numericValue = parseFloat(value);
      if (value.trim() !== '' && !isNaN(numericValue) && (min === undefined || numericValue >= min)) {
        onCommit(numericValue);
      } else {
        setValue(String(initialValue));
      }
    } else {
      onCommit(value);
    }
  };

  const handleKeyDown = (e: KeyboardEvent<HTMLInputElement>) => {
    if (e.key === 'Enter') {
      (e.target as HTMLInputElement).blur();
    } else if (e.key === 'Escape') {
      setValue(String(initialValue));
      (e.target as HTMLInputElement).blur();
    }
  };

  return (
    <div>
      <label className="block text-sm font-medium text-gray-600 capitalize mb-1">{label}</label>
      <input
        type={type}
        value={value}
        onChange={handleChange}
        onBlur={handleBlur}
        onKeyDown={handleKeyDown}
        min={min}
        className="w-full bg-white text-gray-900 rounded-md p-2 border border-gray-300 focus:ring-teal-500 focus:border-teal-500"
      />
    </div>
  );
};

// 拆分组合对象参数编辑为独立组件
const GroupParameterEditor: React.FC<{
  selectedItem: any;
  onUpdateItem: (itemId: string, updates: Partial<CanvasItem>) => void;
  onCommitUpdate: () => void;
}> = ({ selectedItem, onUpdateItem, onCommitUpdate }) => {
  // 取第一个线条的颜色和缩放为参考
  const firstDrawing = selectedItem.children.find((child: any) => child.type === 'DRAWING');
  const defaultColor = firstDrawing && 'color' in firstDrawing ? firstDrawing.color : '#2563eb';
  const [color, setColor] = React.useState(defaultColor);
  const [width, setWidth] = React.useState(selectedItem.width);
  const [height, setHeight] = React.useState(selectedItem.height);
  const [rotation, setRotation] = React.useState(selectedItem.rotation);
  const [x, setX] = React.useState(selectedItem.x);
  const [y, setY] = React.useState(selectedItem.y);

  // 颜色变更
  const handleColorChange = (e: React.ChangeEvent<HTMLInputElement>) => {
    const newColor = e.target.value;
    setColor(newColor);
    // 批量更新所有子线条颜色
    selectedItem.children.forEach((child: any) => {
      if (child.type === 'DRAWING') {
        onUpdateItem(child.id, { color: newColor });
      }
    });
    onCommitUpdate();
  };

  // 宽高变更
  const handleSizeChange = (key: 'width' | 'height', value: number) => {
    if (value <= 0) return;
    const oldW = selectedItem.width;
    const oldH = selectedItem.height;
    let scaleX = 1, scaleY = 1;
    if (key === 'width') {
      scaleX = value / oldW;
      scaleY = 1;
    } else {
      scaleX = 1;
      scaleY = value / oldH;
    }
    // 批量缩放所有子元素
    selectedItem.children.forEach((child: any) => {
      if ('points' in child && Array.isArray(child.points)) {
        const newPoints = (child.points as any[]).map(p => ({ x: p.x * scaleX, y: p.y * scaleY }));
        onUpdateItem(child.id, { points: newPoints });
      }
    });
    if (key === 'width') setWidth(value);
    if (key === 'height') setHeight(value);
    onUpdateItem(selectedItem.id, { width: key === 'width' ? value : selectedItem.width, height: key === 'height' ? value : selectedItem.height });
    onCommitUpdate();
  };

  // 旋转变更
  const handleRotationChange = (value: number) => {
    setRotation(value);
    onUpdateItem(selectedItem.id, { rotation: value });
    onCommitUpdate();
  };

  // 位置变更
  const handlePositionChange = (key: 'x' | 'y', value: number) => {
    if (key === 'x') {
      setX(value);
      onUpdateItem(selectedItem.id, { x: value });
    } else {
      setY(value);
      onUpdateItem(selectedItem.id, { y: value });
    }
    onCommitUpdate();
  };

  return (
    <div className="p-4 h-full flex flex-col">
      <h3 className="text-lg font-semibold text-gray-800">组合对象</h3>
      
      {/* 位置编辑 */}
      <div className="mb-4">
        <label className="block text-sm font-medium text-gray-600 mb-2">{t('Position')}</label>
        <div className="flex gap-2">
          <div className="flex-1">
            <label className="block text-xs text-gray-500 mb-1">{t('x')}</label>
            <input 
              type="number" 
              value={Number(x).toFixed(2)} 
              onChange={e => handlePositionChange('x', parseFloat(e.target.value))} 
              className="w-full p-1 bg-white border border-gray-300 rounded-md text-sm" 
            />
          </div>
          <div className="flex-1">
            <label className="block text-xs text-gray-500 mb-1">{t('y')}</label>
            <input 
              type="number" 
              value={Number(y).toFixed(2)} 
              onChange={e => handlePositionChange('y', parseFloat(e.target.value))} 
              className="w-full p-1 bg-white border border-gray-300 rounded-md text-sm" 
            />
          </div>
        </div>
      </div>

      <div className="mb-4">
        <label className="block text-sm font-medium text-gray-600 mb-1">颜色</label>
        <input type="color" value={color} onChange={handleColorChange} className="w-12 h-8 p-1 bg-white border border-gray-300 rounded-md cursor-pointer" />
      </div>
      <div className="mb-4 flex gap-2">
        <div>
          <label className="block text-sm font-medium text-gray-600 mb-1">宽度</label>
          <input type="number" min="1" value={width} onChange={e => handleSizeChange('width', parseFloat(e.target.value))} className="w-20 p-1 bg-white border border-gray-300 rounded-md" />
        </div>
        <div>
          <label className="block text-sm font-medium text-gray-600 mb-1">高度</label>
          <input type="number" min="1" value={height} onChange={e => handleSizeChange('height', parseFloat(e.target.value))} className="w-20 p-1 bg-white border border-gray-300 rounded-md" />
        </div>
      </div>
      <div className="mb-4">
        <label className="block text-sm font-medium text-gray-600 mb-1">旋转</label>
        <input type="number" value={rotation} onChange={e => handleRotationChange(parseFloat(e.target.value))} className="w-20 p-1 bg-white border border-gray-300 rounded-md" />
      </div>
      <p className="text-gray-500 text-xs">可整体调整组合对象的颜色、宽高和旋转。</p>
    </div>
  );
};

const ParameterEditor: React.FC<ParameterEditorProps> = ({ selectedItem, layers, onUpdateItem, onDeleteItem, onCommitUpdate }) => {
    // GROUP类型单独渲染
    if (selectedItem && selectedItem.type === 'GROUP') {
      return <GroupParameterEditor selectedItem={selectedItem} onUpdateItem={onUpdateItem} onCommitUpdate={onCommitUpdate} />;
    }

    const handleUpdate = useCallback((key: string, value: string | number) => {
        if (!selectedItem) return;
        
        // 添加调试信息
        if (key === 'x' || key === 'y') {
          console.log('位置属性更新:', {
            itemId: selectedItem.id,
            property: key,
            oldValue: selectedItem[key as keyof typeof selectedItem],
            newValue: value,
            itemType: selectedItem.type
          });
        }
        
        onUpdateItem(selectedItem.id, { [key]: value });
        onCommitUpdate();
    }, [selectedItem, onUpdateItem, onCommitUpdate]);
    
    const handleParameterUpdate = useCallback((paramName: string, value: number) => {
        if (!selectedItem || !('parameters' in selectedItem)) return;
        const newParameters = { ...selectedItem.parameters, [paramName]: value };
        onUpdateItem(selectedItem.id, { parameters: newParameters });
        onCommitUpdate();
    }, [selectedItem, onUpdateItem, onCommitUpdate]);
    
    const handleColorUpdate = useCallback((key: string, value: string) => {
        if (!selectedItem) return;
        onUpdateItem(selectedItem.id, { [key]: value });
    }, [selectedItem, onUpdateItem]);

    const renderContent = () => {
      if (!selectedItem) return null;
      
      // 所有元素都显示位置编辑
      const positionSection = (
        <div className="mb-4">
          <label className="block text-sm font-medium text-gray-600 mb-2">{t('Position')}</label>
          <div className="flex gap-2">
            <div className="flex-1">
              <label className="block text-xs text-gray-500 mb-1">{t('x')}</label>
              <EditableParameterInput 
                label="" 
<<<<<<< HEAD
                initialValue={selectedItem.type === CanvasItemType.IMAGE ? ((selectedItem.x || 0) * 2).toFixed(2) : (selectedItem.x || 0).toFixed(2)} 
=======
                initialValue={(selectedItem.x || 0).toFixed(2)} 
>>>>>>> d37ea228
                onCommit={(val) => {
                  console.log('X坐标更新:', {
                    itemId: selectedItem.id,
                    oldValue: selectedItem.x,
                    newValue: val,
                    itemType: selectedItem.type
                  });
<<<<<<< HEAD
                  handleUpdate('x', selectedItem.type === CanvasItemType.IMAGE ? (val as number) / 2 : (val as number));
=======
                  handleUpdate('x', val as number);
>>>>>>> d37ea228
                }} 
              />
            </div>
            <div className="flex-1">
              <label className="block text-xs text-gray-500 mb-1">{t('y')}</label>
              <EditableParameterInput 
                label="" 
<<<<<<< HEAD
                initialValue={selectedItem.type === CanvasItemType.IMAGE ? ((selectedItem.y || 0) * 2).toFixed(2) : (selectedItem.y || 0).toFixed(2)} 
=======
                initialValue={(selectedItem.y || 0).toFixed(2)} 
>>>>>>> d37ea228
                onCommit={(val) => {
                  console.log('Y坐标更新:', {
                    itemId: selectedItem.id,
                    oldValue: selectedItem.y,
                    newValue: val,
                    itemType: selectedItem.type
                  });
<<<<<<< HEAD
                  handleUpdate('y', selectedItem.type === CanvasItemType.IMAGE ? (val as number) / 2 : (val as number));
=======
                  handleUpdate('y', val as number);
>>>>>>> d37ea228
                }} 
              />
            </div>
          </div>
          <p className="text-xs text-gray-400 mt-1">
            坐标系统：SVG坐标 (左上角为原点，X向右，Y向下)
          </p>
          <p className="text-xs text-gray-400">
            注意：拖拽时坐标会实时更新，修改坐标时元素会立即移动
          </p>
        </div>
      );

      switch(selectedItem.type) {
          case CanvasItemType.TEXT:
              return <>
                  {positionSection}
                  <EditableParameterInput label={t('text')} type="text" initialValue={selectedItem.text} onCommit={(val) => handleUpdate('text', val as string)} />
                  <EditableParameterInput label={t('fontSize')} initialValue={selectedItem.fontSize} onCommit={(val) => handleUpdate('fontSize', val as number)} min={1}/>
                  <div>
                    <label className="block text-sm font-medium text-gray-600 capitalize mb-1">{t('color')}</label>
                    <input type="color" value={selectedItem.color} onChange={(e) => handleColorUpdate('color', e.target.value)} onBlur={onCommitUpdate} className="w-full h-10 p-1 bg-white border border-gray-300 rounded-md cursor-pointer"/>
                  </div>
                  <EditableParameterInput label={t('rotation')} initialValue={selectedItem.rotation} onCommit={(val) => handleUpdate('rotation', val as number)} />
              </>;
          case CanvasItemType.IMAGE:
               return <>
                  {positionSection}
                  <EditableParameterInput label={t('width')} initialValue={selectedItem.width} onCommit={(val) => handleUpdate('width', val as number)} min={1}/>
                  <EditableParameterInput label={t('height')} initialValue={selectedItem.height} onCommit={(val) => handleUpdate('height', val as number)} min={1}/>
                  <EditableParameterInput label={t('rotation')} initialValue={selectedItem.rotation} onCommit={(val) => handleUpdate('rotation', val as number)} />
              </>;
          case CanvasItemType.DRAWING:
               return <>
                  {positionSection}
                  <EditableParameterInput label={t('strokeWidth')} initialValue={selectedItem.strokeWidth} onCommit={(val) => handleUpdate('strokeWidth', val as number)} min={1}/>
                  <div>
                    <label className="block text-sm font-medium text-gray-600 capitalize mb-1">{t('color')}</label>
                    <input type="color" value={selectedItem.color} onChange={(e) => handleColorUpdate('color', e.target.value)} onBlur={onCommitUpdate} className="w-full h-10 p-1 bg-white border border-gray-300 rounded-md cursor-pointer"/>
                  </div>
               </>
          default: // Part types
              const showRotation = selectedItem.type !== CanvasItemType.ARC && selectedItem.type !== CanvasItemType.SECTOR;
              return <>
                  {positionSection}
                  {showRotation && <EditableParameterInput label={t('rotation')} initialValue={selectedItem.rotation} onCommit={(val) => handleUpdate('rotation', val as number)} />}
                  {Object.entries(selectedItem.parameters).map(([key, value]) => (
                      <EditableParameterInput key={key} label={t(key)} initialValue={value} onCommit={(val) => handleParameterUpdate(key, val as number)} />
                  ))}
              </>;
      }
    }

    const handleLayerChange = (e: React.ChangeEvent<HTMLSelectElement>) => {
      if (!selectedItem) return;
      
      // 检查目标图层类型是否匹配
      const targetLayer = layers.find(l => l.id === e.target.value);
      if (targetLayer) {
        // 根据对象类型确定应该的图层类型
        const isVectorType = [
          'RECTANGLE', 'CIRCLE', 'LINE', 'POLYLINE', 'ARC', 'SECTOR',
          'EQUILATERAL_TRIANGLE', 'ISOSCELES_RIGHT_TRIANGLE',
          'L_BRACKET', 'U_CHANNEL', 'FLANGE', 'TORUS',
          'CIRCLE_WITH_HOLES', 'RECTANGLE_WITH_HOLES',
          'DRAWING', 'TEXT', 'GROUP'
        ].includes(selectedItem.type);
        
        const isBitmapType = ['IMAGE'].includes(selectedItem.type);
        
        // 位图只能使用扫描图层
        if (isBitmapType && targetLayer.printingMethod === PrintingMethod.ENGRAVE) {
          alert('位图对象只能使用扫描图层');
          return;
        }
        
        // 矢量对象可以使用雕刻或扫描图层
        if (isVectorType && targetLayer.printingMethod === PrintingMethod.SCAN) {
          // 允许矢量对象使用扫描图层（用于特殊需求）
        }
      }
      
      onUpdateItem(selectedItem.id, { layerId: e.target.value });
      onCommitUpdate();
    };

    return (
        <div className="p-4 h-full flex flex-col">
          {selectedItem ? (
            <>
              <div className="flex-1 overflow-y-auto pr-2 space-y-4 pb-4">
                <h3 className="text-lg font-semibold text-gray-800">{t(selectedItem.type)} {t('Properties')}</h3>
                <div>
                  <label className="block text-sm font-medium text-gray-600">{t('ID')}</label>
                  <p className="text-xs text-gray-500 truncate">{selectedItem.id}</p>
                </div>
                <div>
                  <label htmlFor="layer-select" className="block text-sm font-medium text-gray-600">{t('layer')}</label>
                  <select
                    id="layer-select"
                    value={selectedItem.layerId}
                    onChange={handleLayerChange}
                    className="w-full bg-white text-gray-900 rounded-md p-2 border border-gray-300 focus:ring-teal-500 focus:border-teal-500"
                  >
                    {layers
                      .filter(layer => {
                        // 位图对象只显示扫描图层
                        if (selectedItem.type === CanvasItemType.IMAGE) {
                          return layer.printingMethod === PrintingMethod.SCAN;
                        }
                        // 其他对象显示所有图层
                        return true;
                      })
                      .map(layer => (
                        <option key={layer.id} value={layer.id}>
                          {layer.name} ({layer.printingMethod === 'scan' ? '扫描' : '雕刻'})
                        </option>
                      ))}
                  </select>
                  <p className="text-xs text-gray-500 mt-1">
                    {(() => {
                      const isVectorType = [
                        'RECTANGLE', 'CIRCLE', 'LINE', 'POLYLINE', 'ARC', 'SECTOR',
                        'EQUILATERAL_TRIANGLE', 'ISOSCELES_RIGHT_TRIANGLE',
                        'L_BRACKET', 'U_CHANNEL', 'FLANGE', 'TORUS',
                        'CIRCLE_WITH_HOLES', 'RECTANGLE_WITH_HOLES',
                        'DRAWING', 'TEXT', 'GROUP'
                      ].includes(selectedItem.type);
                      
                      const isBitmapType = ['IMAGE'].includes(selectedItem.type);
                      
                      if (isVectorType) {
                        return '矢量对象可以使用雕刻或扫描图层';
                      } else if (isBitmapType) {
                        return '位图对象只能使用扫描图层';
                      }
                      return '';
                    })()}
                  </p>
                  <p className="text-xs text-gray-400 mt-1">
                    图层属性在创建后不可修改
                  </p>
                </div>
                {renderContent()}
              </div>
              <div className="flex-shrink-0 pt-4 border-t border-gray-200">
                <button
                    onClick={() => onDeleteItem(selectedItem.id)}
                    className="w-full bg-red-600 hover:bg-red-700 text-white font-bold py-2 px-4 rounded-md transition-colors"
                >
                    {t('Delete Item')}
                </button>
              </div>
            </>
          ) : (
            <div className="h-full pt-4">
              <p className="text-gray-500">{t('Select an item to edit its properties.')}</p>
            </div>
          )}
        </div>
  );
};

export default ParameterEditor;<|MERGE_RESOLUTION|>--- conflicted
+++ resolved
@@ -316,11 +316,7 @@
               <label className="block text-xs text-gray-500 mb-1">{t('x')}</label>
               <EditableParameterInput 
                 label="" 
-<<<<<<< HEAD
-                initialValue={selectedItem.type === CanvasItemType.IMAGE ? ((selectedItem.x || 0) * 2).toFixed(2) : (selectedItem.x || 0).toFixed(2)} 
-=======
                 initialValue={(selectedItem.x || 0).toFixed(2)} 
->>>>>>> d37ea228
                 onCommit={(val) => {
                   console.log('X坐标更新:', {
                     itemId: selectedItem.id,
@@ -328,11 +324,7 @@
                     newValue: val,
                     itemType: selectedItem.type
                   });
-<<<<<<< HEAD
-                  handleUpdate('x', selectedItem.type === CanvasItemType.IMAGE ? (val as number) / 2 : (val as number));
-=======
                   handleUpdate('x', val as number);
->>>>>>> d37ea228
                 }} 
               />
             </div>
@@ -340,11 +332,7 @@
               <label className="block text-xs text-gray-500 mb-1">{t('y')}</label>
               <EditableParameterInput 
                 label="" 
-<<<<<<< HEAD
-                initialValue={selectedItem.type === CanvasItemType.IMAGE ? ((selectedItem.y || 0) * 2).toFixed(2) : (selectedItem.y || 0).toFixed(2)} 
-=======
                 initialValue={(selectedItem.y || 0).toFixed(2)} 
->>>>>>> d37ea228
                 onCommit={(val) => {
                   console.log('Y坐标更新:', {
                     itemId: selectedItem.id,
@@ -352,11 +340,7 @@
                     newValue: val,
                     itemType: selectedItem.type
                   });
-<<<<<<< HEAD
-                  handleUpdate('y', selectedItem.type === CanvasItemType.IMAGE ? (val as number) / 2 : (val as number));
-=======
                   handleUpdate('y', val as number);
->>>>>>> d37ea228
                 }} 
               />
             </div>
